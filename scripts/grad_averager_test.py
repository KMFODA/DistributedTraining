--- conflicted
+++ resolved
@@ -1,4 +1,3 @@
-<<<<<<< HEAD
 import argparse
 import asyncio
 import base64
@@ -87,59 +86,10 @@
     time.sleep(16)
 
 model = AutoModelForCausalLM.from_pretrained("kmfoda/gpt2-250m")
-=======
-from template.base.neuron import BaseNeuron
-import os
-from template.utils.misc import init_dht, setup_logging
-from hivemind.optim.progress_tracker import ProgressTracker
-from hivemind.optim.state_averager import TrainingStateAverager
-from transformers import AutoModelForCausalLM
-import torch
-from template.utils.hivemind import (
-    DTGradientAverager,
-    DTStateAverager,
-    load_state_from_peer,
-)
-import hivemind
-from bitarray import bitarray
-import random
-import bittensor as bt
-from template.data.dataset import SubsetFalconLoader
-import time
-
-setup_logging()
-
-
-class Dummy:
-    def __init__(*args, **kwargs):
-        pass
-
-
-self = Dummy()
-self.subtensor = "dummy"
-self.config = BaseNeuron.config()
-self.config.wallet.name = "test_dt"
-self.config.wallet.hotkey = "validator_1"
-self.config.netuid = 80
-self.config.subtensor.network = "test"
-self.config.axon.port = os.environ["RUNPOD_TCP_PORT_70000"]
-self.config.dht.port = os.environ["RUNPOD_TCP_PORT_70001"]
-self.config.dht.announce_ip = os.environ["RUNPOD_PUBLIC_IP"]
-self.config.model_name = "kmfoda/gpt-250m"
-
-init_dht(self)
-
-self.device = self.config.neuron.device
-
-# Init Model
-self.model = AutoModelForCausalLM.from_pretrained(self.config.neuron.model_name)
-
->>>>>>> 94788530
 # Move the model to the appropriate device
 self.model = self.model.to(self.device)
 
 # Set up a decentralized optimizer that will average with peers in background
-<<<<<<< HEAD
 opt = torch.optim.AdamW(model.parameters(), lr=0.001)
 
 global_target_batch_size = 600  # set your target batch size
@@ -240,142 +190,4 @@
                     opt.step()  # update model parameters using averaged gradients
                     grad_averager.reset_accumulated_grads_()  # prepare for next step
                     local_epoch = tracker.update_epoch(local_epoch + 1)
-                    local_samples = 0
-=======
-self.opt = torch.optim.AdamW(self.model.parameters(), lr=self.config.neuron.lr)
-
-# Init Gradient Averager
-self.grad_averager = DTGradientAverager(
-    self.model.parameters(),
-    dht=self.dht,
-    prefix=f"{self.config.neuron.run_id}_grad_averager",
-    compression=hivemind.Uniform8BitQuantization(),
-    # reuse_grad_buffers=True,
-    accumulate_grads_on=torch.device(self.device),
-    start=True,
-    next_chunk_timeout=30.0,
-)
-
-# Init Tracker
-self.tracker = ProgressTracker(
-    dht=self.dht,
-    prefix=f"{self.config.neuron.run_id}",
-    target_batch_size=self.config.neuron.global_batch_size_train,
-    start=True,
-)
-
-# Init State Averager
-self.state_averager = DTStateAverager(
-    optimizer=self.opt,
-    initialize_optimizer=False,
-    dht=self.dht,
-    prefix=f"{self.config.neuron.run_id}_state_averager",
-    state_compression=hivemind.Uniform8BitQuantization(),
-    start=True,
-    next_chunk_timeout=30.0,
-)
-
-# Load dataset
-self.dataset_loader = ()
-dataset_length = 968000015
-self.dataset_indices = bitarray(dataset_length)
-
-self.step_scheduled = False
-self.local_epoch, self.local_samples = 0, 0
-
-search_start = random.choice(
-    range(
-        len(self.dataset_indices) - self.config.neuron.training_examples_per_miner + 1
-    )
-)
-start = self.dataset_indices.index(
-    bitarray("0" * self.config.neuron.training_examples_per_miner), search_start
-)
-group = [
-    i for i in range(start, start + self.config.neuron.training_examples_per_miner)
-]
-self.dataset_indices[group] = True
-
-self.config.neuron.local_batch_size_train = 100
-# Create Dataloader
-dataloader = SubsetFalconLoader(
-    batch_size=self.config.neuron.local_batch_size_train,
-    sequence_length=1024,
-    rows=group,
-)
-
-total_loss = 0
-# Train data for one epoch
-for index, batch in enumerate(dataloader):
-    inputs = batch.to(self.device)
-
-    # Forward pass
-    outputs = self.model(input_ids=inputs, labels=inputs)
-
-    # Normalize loss to account for batch accumulation
-    loss = outputs.loss
-
-    # Accumulate Total Loss
-    total_loss += outputs.loss.detach().item()
-
-    # Backward Pass
-    loss.backward()
-
-    # Copy gradients
-    gradients = tuple(
-        (
-            param.grad.detach().cpu().clone()
-            if param.grad is not None
-            else torch.zeros_like(param)
-        )
-        for param in self.model.parameters()
-    )
-
-    # Accumulate Gradients
-    self.grad_averager.accumulate_grads_(batch_size=len(inputs))
-
-    # Zero Gradients
-    self.opt.zero_grad()
-
-    # Update Tracker
-    self.local_samples += 1
-    self.tracker.report_local_progress(self.local_epoch, self.local_samples)
-
-    # Log accumulation status
-    bt.logging.info(
-        f"Local samples: {self.local_samples} | Local epoch: {self.local_epoch} | Loss: {outputs.loss.detach().item():.2f}"
-    )
-    bt.logging.info(
-        f"Global samples: {self.tracker.global_progress.samples_accumulated} | Global epoch: {self.tracker.global_progress.epoch} | Number of Peers: {self.tracker.global_progress.num_peers}"
-    )
-
-# breakpoint()
-from datetime import datetime
-
-while True:
-    if datetime.now().strftime("%H:%M:%S") <= "16:40:00":
-        continue
-    else:
-        break
-
-# bt.logging.info("Scheduling Step")
-# next_step_time = hivemind.get_dht_time() + 15
-# next_step_control = self.grad_averager.schedule_step(scheduled_time = next_step_time)
-# time.sleep(15)
-
-bt.logging.info("Performing Gradient Averaging")
-# self.grad_averager.step(control = next_step_control)
-# next_step_control = self.grad_averager.schedule_step()
-time.sleep(10)
-bt.logging.info("Scheduling Grad Step")
-# self.grad_averager.step(control = next_step_control, timeout=120)
-self.grad_averager.step()
-bt.logging.info("Model Weights Before Optimizer Step")
-bt.logging.info([layer for layer in self.model.parameters()][-1][-10:])
-with self.grad_averager.use_averaged_gradients():  # this will fill param.grads with aggregated gradients
-    bt.logging.info("Performing Optimizer Step")
-    self.opt.step()  # update model parameters using averaged gradients
-bt.logging.info("Model Weights After Optimizer Step")
-bt.logging.info([layer for layer in self.model.parameters()][-1][-10:])
-self.grad_averager.reset_accumulated_grads_()  # prepare for next step
->>>>>>> 94788530
+                    local_samples = 0