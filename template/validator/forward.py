# The MIT License (MIT)
# Copyright © 2023 Yuma Rao
# Copyright © 2023 KMFODA

# Permission is hereby granted, free of charge, to any person obtaining a copy of this software and associated
# documentation files (the “Software”), to deal in the Software without restriction, including without limitation
# the rights to use, copy, modify, merge, publish, distribute, sublicense, and/or sell copies of the Software,
# and to permit persons to whom the Software is furnished to do so, subject to the following conditions:

# The above copyright notice and this permission notice shall be included in all copies or substantial portions of
# the Software.

# THE SOFTWARE IS PROVIDED “AS IS”, WITHOUT WARRANTY OF ANY KIND, EXPRESS OR IMPLIED, INCLUDING BUT NOT LIMITED TO
# THE WARRANTIES OF MERCHANTABILITY, FITNESS FOR A PARTICULAR PURPOSE AND NONINFRINGEMENT. IN NO EVENT SHALL
# THE AUTHORS OR COPYRIGHT HOLDERS BE LIABLE FOR ANY CLAIM, DAMAGES OR OTHER LIABILITY, WHETHER IN AN ACTION
# OF CONTRACT, TORT OR OTHERWISE, ARISING FROM, OUT OF OR IN CONNECTION WITH THE SOFTWARE OR THE USE OR OTHER
# DEALINGS IN THE SOFTWARE.

import asyncio
import base64
import copy
import random
import time

import bittensor as bt
import numpy as np
import torch
from hivemind.averaging.group_info import GroupInfo
from hivemind.dht import DHTID
from huggingface_hub import create_tag, list_repo_refs
from huggingface_hub.utils import HfHubHTTPError

import template
from template.utils.misc import get_bandwidth
from template.utils.progress_tracker import update_global_tracker_state
from template.utils.state_loader import load_state_from_peer
from template.utils.uids import get_random_uids
from template.validator.reward import get_rewards, score_blacklist


async def forward(self):
    """
    The forward function is called by the validator every time step.

    It is responsible for querying the network and scoring the responses.

    Args:
        self (:obj:`bittensor.neuron.Neuron`): The neuron object which contains all the necessary state for the validator.

    """
    update_global_tracker_state(self)
    if self.local_progress.epoch < self.global_progress.epoch:
        bt.logging.info("Local Epoch Behind Global Epoch. Loading Latest Model State.")
        load_state_from_peer(self)

    # Evaluate wether to run an AllReduce or a Train synapse based on the global samples accumulated
    if (
        (
            (
                self.config.neuron.global_batch_size_train
                - self.global_progress.samples_accumulated
            )
            <= 25
        )
        and (not self.step_scheduled)
        and (self.global_progress.epoch == self.local_progress.epoch)
    ):
        # If running an AllReduce synapse, call as many miners as possible
        sample_size = int(self.metagraph.n)
        all_reduce = True
        self.event.update({"synapse_type": "all_reduce"})

    else:
        # If running a Train synapse call, only call the sample_size
        sample_size = self.config.neuron.sample_size
        all_reduce = False
        self.event.update({"synapse_type": "train"})

    # Get active miners
    self.miner_uids = await get_random_uids(
        self,
        dendrite=self.dendrite,
        k=sample_size,
        epoch=self.local_progress.epoch if all_reduce else None,
    )

    self.event.update({"uids": self.miner_uids})
    bt.logging.info(f"UIDs:  {self.miner_uids}")

    if self.miner_uids.tolist() == []:
        responses = [[]]
        bt.logging.info("No Active Miners Found This Step.")
    else:
        query_tasks = []
        # All-reduce synapse
        if all_reduce:
            group_peerids = None
            blacklist_scores = None
            new_group_peerids = {}
            new_miner_uids = []

            # Map UIDs to PeerIds
            while (
                (group_peerids is None)
                or (blacklist_scores is None)
                or (blacklist_scores.sum().item() == 0)
                or any(
                    scores_ids_tuple[1] is None
                    for index, scores_ids_tuple in enumerate(
                        zip(blacklist_scores, group_peerids.values())
                    )
                    if (index != self.uid) and (scores_ids_tuple[0] != 0)
                )
            ):
                group_peerids = await self.map_uid_to_peerid(self.miner_uids.tolist())
                blacklist_scores = await score_blacklist(self, group_peerids.keys())
                bt.logging.info(f"group_peerids: {group_peerids}")
                bt.logging.info(f"blacklist_scores: {blacklist_scores}")

            group_id = DHTID.generate().to_bytes()

            bt.logging.info("DHT ID:", self.dht.peer_id)
            bt.logging.info("Group Peer IDs:", list(group_peerids.values()))

            ordered_peer_ids = [self.dht.peer_id] + list(group_peerids.values())

            group = template.protocol.Group(
                peer_count=len(group_peerids) + 1,  # Including the local peer
                peer_ids=[peer_id.to_string() for peer_id in ordered_peer_ids],
                group_id=base64.b64encode(group_id),
            )

            # Define a custom group for all-reduce
            custom_group = GroupInfo(group_id, tuple(ordered_peer_ids), gathered=None)

            bt.logging.info("Performing Gradient Averaging")
<<<<<<< HEAD
            gradient_averaging_step = self.grad_averager.step(
                custom_group_info=custom_group, wait=False
            )
=======
            self.peerids_to_uids = {
                str(value): key for key, value in self.uids_to_peerids.items()
            }
            gradient_averaging_step = self.grad_averager.step(
                wait=False,
                weight=(
                    self.local_progress.samples_accumulated
                    / self.config.neuron.global_batch_size_train
                ),
            )
            # peerids_to_uids = self.peerids_to_uids)
>>>>>>> ad511b46
            learning_rate = self.get_learning_rate()
            bt.logging.info(f"Current Learning Rate: {learning_rate}")

            queries = [
                template.protocol.AllReduce(
                    group=group,
                    timeout=self.all_reduce_timeout,
                    learning_rate=learning_rate,
                )
                for _ in self.miner_uids
            ]
        # Train synapse
        else:
            # Get a random layer to check gradients against
            gradient_test_index = random.choice(self.test_layer_indices)
            queries = [
                template.protocol.Train(
                    model_name=self.model.name_or_path,
                    gradient_test_index=gradient_test_index,
                )
                for _ in self.miner_uids
            ]

        # Query the network
        query_tasks.append(
            self.dendrite_pool.async_forward(
                self.miner_uids, queries, timeout=self.all_reduce_timeout
            )
        )
        bt.logging.info("Query Sent Out")
        start_time = time.perf_counter()
        responses = await asyncio.gather(*query_tasks)
        bt.logging.info("Query Responses Received")

        # Process the AllReduce query responses
        # if all_reduce and responses != [[]]:
        if all_reduce:
            failed_gradient_all_reduce = False
            # Wait for gradient averaging to finish
            while (gradient_averaging_step.done() is False) and (
                (time.perf_counter() - start_time) <= self.all_reduce_timeout
            ):
                time.sleep(1)

            if gradient_averaging_step.done():
                # Optimizer Step
                with self.grad_averager.use_averaged_gradients():
                    # Log Model Weight Before Optimizer Step
                    bt.logging.info("Model Weights Before Optimizer Step")
                    current_model_weights_sample = copy.copy(
                        [layer for layer in self.model.parameters()][-1][-10:].tolist()
                    )
                    bt.logging.info(current_model_weights_sample)
                    bt.logging.info("Model Gradients Before Optimizer Step")
                    # Copy gradients
                    gradients = tuple(
                        (
                            param.grad.detach().cpu().clone()
                            if param.grad is not None
                            else torch.zeros_like(param)
                        )
                        for param in self.model.parameters()
                    )
                    bt.logging.info(gradients[-1][-10:].tolist())
                    bt.logging.info("Performing Optimizer Step")
                    # Update model parameters using averaged gradients
                    self.opt.step()

                # Log Model Weight After Optimizer Step
                bt.logging.info("Model Weights After Optimizer Step")
                new_model_weights_sample = copy.copy(
                    [layer for layer in self.model.parameters()][-1][-10:].tolist()
                )
                bt.logging.info(new_model_weights_sample)

                if new_model_weights_sample == current_model_weights_sample:
                    bt.logging.info(
                        "Averaging Failed. Model Weights Haven't Changed. Loading Latest Model State."
                    )
                    failed_gradient_all_reduce = True
                    load_state_from_peer(self, epoch=self.local_progress.epoch + 1)

                elif sum(np.isnan(new_model_weights_sample)) > 1:
                    bt.logging.info(
                        "Averaging Failed. Model Weights Corrupted With NaNs After Running The Optimizer Step. Loading Latest Model State."
                    )
                    failed_gradient_all_reduce = True
                    state_loaded = load_state_from_peer(
                        self, epoch=self.local_progress.epoch + 1
                    )
                    if not state_loaded:
                        state_loaded = load_state_from_peer(
                            self, epoch=self.local_progress.epoch
                        )

                else:
                    # Reset gradients and update local progress
                    self.grad_averager.reset_accumulated_grads_()
                    self.local_progress.epoch += 1
                    self.local_progress.samples_accumulated = 0

                    # Push to HF Hub if the current validator is the first to update
                    refs = list_repo_refs(
                        self.config.neuron.model_name, repo_type="model"
                    )
                    tag_name = (
                        max([int(tag.name) for tag in refs.tags]) if refs.tags else None
                    )
                    bt.logging.info(f"Old Model Tag {tag_name}")
                    if (tag_name is not None) and tag_name < self.local_progress.epoch:
                        attempt = 0
                        while attempt < self.model_upload_retry_limit:
                            try:
                                bt.logging.info("Pushing New Model Weights To HF Hub.")
                                self.model.push_to_hub(self.config.neuron.model_name)
                                create_tag(
                                    self.config.neuron.model_name,
                                    repo_type="model",
                                    tag=str(self.local_progress.epoch),
                                    tag_message=f"Epcoh {self.local_progress.epoch}",
                                )
                                refs = list_repo_refs(
                                    self.config.neuron.model_name, repo_type="model"
                                )
                                tag_name = max([int(tag.name) for tag in refs.tags])
                                bt.logging.info(f"New Model Tag {tag_name}")
                                break

                            except HfHubHTTPError:
                                bt.logging.info(
                                    f"Model With Tag {tag_name} Already Uploaded to HF Hub. Loading That Model."
                                )
                                state_loaded = load_state_from_peer(
                                    self, epoch=tag_name
                                )
                                if state_loaded:
                                    break
                            except Exception as e:
                                attempt += 1
                                bt.logging.warning(
                                    f"Failed To Upload Model To HF hub, Retrying. Attempt {attempt}/{self.model_upload_retry_limit}."
                                )
                                if attempt < self.model_upload_retry_limit:
                                    # Wait before the next retry
                                    time.sleep(self.model_upload_retry_delay)
                                else:
                                    bt.logging.error(
                                        "Maximum Retry Limit Reached. Unable To Upload Model To HF Hub."
                                    )
                                    raise

            else:
                bt.logging.info("Averaging Failed. Loading Latest Model State.")
                failed_gradient_all_reduce = True
                load_state_from_peer(self)

            if failed_gradient_all_reduce:
                gradient_averaging_step.cancel()
                bt.logging.info("Gradient Step Cancelled")
                with self.grad_averager.use_averaged_gradients():
                    self.opt.zero_grad()
                bt.logging.info("Optimizer Gradients Zeroed")

            self.step_scheduled = False
        # Process the Train query responses
        else:
            bt.logging.info(
                "Received Responses: "
                + str(
                    [
                        {
                            "Loss": response.loss,
                            "Dataset Indices": (
                                min(response.dataset_indices),
                                max(response.dataset_indices),
                            ),
                            "IP": self.metagraph.axons[uid].ip,
                            "Port": self.metagraph.axons[uid].port,
                            "Hotkey": self.metagraph.axons[uid].hotkey,
                        }
                        for response, uid in zip(responses[0], self.miner_uids)
                        if response.dendrite.status_code == 200
                        and (response.dataset_indices is not None)
                    ]
                )
            )
            average_loss = np.array(
                [
                    response.loss
                    for response, uid in zip(responses[0], self.miner_uids)
                    if response.dendrite.status_code == 200
                    and (response.dataset_indices is not None)
                ]
            ).mean()
            bt.logging.info(f"Current Average Miner Loss: {average_loss}")

    rewards = await get_rewards(
        self, uids=self.miner_uids, responses=responses, all_reduce=all_reduce
    )

    # Normalise Rewards
    if rewards.sum() != 0:
        rewards = rewards / rewards.sum()

    bt.logging.info(f"Final Scores: {rewards}")

    # Update the tracker based on the rewards
    if not all_reduce:
        self.update_local_tracker_state(rewards, responses)
    self.event.update(
        {
            "local_samples_accumulated": self.local_progress.samples_accumulated,
            "local_epoch": self.local_progress.epoch,
            "global_samples_accumulated": self.global_progress.samples_accumulated,
            "global_epoch": self.global_progress.epoch,
        }
    )

    # Update the scores based on the rewards.
    self.update_scores(rewards, self.miner_uids)

    self.event.update(self.get_validator_info())
    try:
        self.event.update(get_bandwidth())
    except:
        bt.logging.info("Error getting bandwidth metrics")

    return responses<|MERGE_RESOLUTION|>--- conflicted
+++ resolved
@@ -34,7 +34,7 @@
 from template.utils.misc import get_bandwidth
 from template.utils.progress_tracker import update_global_tracker_state
 from template.utils.state_loader import load_state_from_peer
-from template.utils.uids import get_random_uids
+from template.utils.uids import get_random_uids, map_uid_to_peerid
 from template.validator.reward import get_rewards, score_blacklist
 
 
@@ -112,10 +112,23 @@
                     if (index != self.uid) and (scores_ids_tuple[0] != 0)
                 )
             ):
-                group_peerids = await self.map_uid_to_peerid(self.miner_uids.tolist())
+                group_peerids = await map_uid_to_peerid(self, self.miner_uids.tolist())
                 blacklist_scores = await score_blacklist(self, group_peerids.keys())
                 bt.logging.info(f"group_peerids: {group_peerids}")
                 bt.logging.info(f"blacklist_scores: {blacklist_scores}")
+
+            # Filter any UIDs not connected to the DHT
+            new_group_peerids = {}
+            new_miner_uids = []
+            for i, key in enumerate(group_peerids.keys()):
+                if blacklist_scores[i] == 0.0:
+                    continue
+                else:
+                    new_group_peerids[key] = group_peerids[key]
+                    new_miner_uids.append(key)
+
+            group_peerids = new_group_peerids
+            self.miner_uids = torch.tensor(new_miner_uids).to(self.device)
 
             group_id = DHTID.generate().to_bytes()
 
@@ -134,23 +147,9 @@
             custom_group = GroupInfo(group_id, tuple(ordered_peer_ids), gathered=None)
 
             bt.logging.info("Performing Gradient Averaging")
-<<<<<<< HEAD
-            gradient_averaging_step = self.grad_averager.step(
-                custom_group_info=custom_group, wait=False
-            )
-=======
             self.peerids_to_uids = {
                 str(value): key for key, value in self.uids_to_peerids.items()
             }
-            gradient_averaging_step = self.grad_averager.step(
-                wait=False,
-                weight=(
-                    self.local_progress.samples_accumulated
-                    / self.config.neuron.global_batch_size_train
-                ),
-            )
-            # peerids_to_uids = self.peerids_to_uids)
->>>>>>> ad511b46
             learning_rate = self.get_learning_rate()
             bt.logging.info(f"Current Learning Rate: {learning_rate}")
 
