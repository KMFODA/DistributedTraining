--- conflicted
+++ resolved
@@ -60,7 +60,7 @@
             try:
                 done_sending = asyncio.Event()
                 inputs_aiter = attach_event_on_finished(self._generate_input_for_peer(peer_index), done_sending)
-                await asyncio.sleep(0.01) # Failing if not waiting here - TODO Figure out why
+
                 stream = await self._get_peer_stub(peer_id).rpc_aggregate_part(inputs_aiter)
 
                 if self.should_delay_results(self.peer_id):
@@ -237,6 +237,7 @@
                 try:
                     self._pending_groups_registered.clear()
                     step.stage = AveragingStage.LOOKING_FOR_GROUP
+                 
                                                     
                     with self._register_allreduce_group(custom_group_info):
                         
@@ -314,12 +315,6 @@
             #                                     **kwargs)
             
             group_id = group_info.group_id
-<<<<<<< HEAD
-            print("Group ID: ", group_id)
-            
-=======
-
->>>>>>> 6febbf9d
             async with enter_asynchronously(self.get_tensors()) as local_tensors:
                 
                 runner = DTAllReduceRunner(
@@ -448,20 +443,65 @@
             alpha = float(batch_size) / self._anchor_batch_size
             for grad_buf, grad_acc in zip(self._grads_from_parameters(), self._grad_accumulators()):
                 grad_acc.add_(grad_buf.to(grad_acc.device), alpha=alpha)
-                
+    
+    def schedule_step(self, scheduled_time: Optional[DHTExpiration] = None, **kwargs) -> StepControl:
+        assert kwargs.get("weight") is None, "setting weight in schedule_step is not supported"
+        return super().step(scheduled_time=scheduled_time, wait=False, require_trigger=True, **kwargs)
+
+    
     def step(
         self,
+        weight: Optional[float] = None,
         reset_accumulators: bool = True,
+        control: Optional[StepControl] = None,
+        timeout: Optional[float] = None,
+        wait: bool = True,
         **kwargs,
-    ):  
+    ):
+        """
+        Average accumulated gradients with peers, optionally load averaged gradients and reset accumulators
+
+        :param weight: overrides the averaging weight; by default, weight equals the number of accumulated samples
+        :param reset_accumulators: by default, set local gradient accumulators to zeros after averaging succeeds
+        :param control: reuse a pre-arranged group of peers (or a matchmaking in progress) from averager.schedule_step
+        :param timeout: if specified, await for averaging round for at most this number of seconds (if wait=True)
+        :param wait: if True, await for the step to finish (or fail), otherwise run all-reduce in background
+        """
+        if control is None:
+            control = self.schedule_step(timeout=timeout, **kwargs)
+        elif len(kwargs) > 0:
+            raise RuntimeError(f"Averaging with a pre-scheduled group, parameters {kwargs} will have no effect")
+        assert not control.triggered, f"This {type(control)} instance was already used"
+        if self._new_averaged_grads and self.warn:
+            logger.warning(
+                "[warn=True] Starting new averaging round, but previous round results were not used. "
+                "This may be a sign of incorrect optimizer behavior"
+            )
+
         self.load_accumulators_into_averager_()
         self._accumulators_used_in_step = True
         self._new_averaged_grads = True
 
+        control.weight = self.local_samples_accumulated if weight is None else weight
         if reset_accumulators:
             self.reset_accumulated_grads_()
+        control.allow_allreduce()
+
+        return control.result(timeout) if wait else control
+    
+    # def step(
+    #     self,
+    #     reset_accumulators: bool = True,
+    #     **kwargs,
+    # ):  
+    #     self.load_accumulators_into_averager_()
+    #     self._accumulators_used_in_step = True
+    #     self._new_averaged_grads = True
+
+    #     if reset_accumulators:
+    #         self.reset_accumulated_grads_()
                 
-        return super().step(wait=False, require_trigger=False, allow_retries=False, **kwargs)
+    #     return super().step(wait=False, require_trigger=False, allow_retries=False, **kwargs)
 
 
     @torch.no_grad()
