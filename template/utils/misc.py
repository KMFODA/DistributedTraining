# The MIT License (MIT)
# Copyright © 2023 Yuma Rao
# Copyright © 2023 Opentensor Foundation

# Permission is hereby granted, free of charge, to any person obtaining a copy of this software and associated
# documentation files (the “Software”), to deal in the Software without restriction, including without limitation
# the rights to use, copy, modify, merge, publish, distribute, sublicense, and/or sell copies of the Software,
# and to permit persons to whom the Software is furnished to do so, subject to the following conditions:

# The above copyright notice and this permission notice shall be included in all copies or substantial portions of
# the Software.

# THE SOFTWARE IS PROVIDED “AS IS”, WITHOUT WARRANTY OF ANY KIND, EXPRESS OR IMPLIED, INCLUDING BUT NOT LIMITED TO
# THE WARRANTIES OF MERCHANTABILITY, FITNESS FOR A PARTICULAR PURPOSE AND NONINFRINGEMENT. IN NO EVENT SHALL
# THE AUTHORS OR COPYRIGHT HOLDERS BE LIABLE FOR ANY CLAIM, DAMAGES OR OTHER LIABILITY, WHETHER IN AN ACTION
# OF CONTRACT, TORT OR OTHERWISE, ARISING FROM, OUT OF OR IN CONNECTION WITH THE SOFTWARE OR THE USE OR OTHER
# DEALINGS IN THE SOFTWARE.

import asyncio
import functools
import logging
import re
import time
from datetime import datetime
from functools import lru_cache, update_wrapper
from ipaddress import ip_address
from math import floor
from typing import Any, Callable, List

import bittensor as bt
import hivemind
import requests
import speedtest
import torch
import wandb
from hivemind import utils
from hivemind.utils.logging import use_hivemind_log_handler
from loguru import logger as bt_logger

from template.protocol import Train
from template.utils.chain_storage import run_in_subprocess
<<<<<<< HEAD
=======
from datetime import datetime
import os
import shutil
import random
from template.data.dataset import SubsetFalconLoader
from bitarray import bitarray
import wandb
import pandas as pd
>>>>>>> 94788530


# LRU Cache with TTL
def ttl_cache(maxsize: int = 128, typed: bool = False, ttl: int = -1):
    """
    Decorator that creates a cache of the most recently used function calls with a time-to-live (TTL) feature.
    The cache evicts the least recently used entries if the cache exceeds the `maxsize` or if an entry has
    been in the cache longer than the `ttl` period.

    Args:
        maxsize (int): Maximum size of the cache. Once the cache grows to this size, subsequent entries
                       replace the least recently used ones. Defaults to 128.
        typed (bool): If set to True, arguments of different types will be cached separately. For example,
                      f(3) and f(3.0) will be treated as distinct calls with distinct results. Defaults to False.
        ttl (int): The time-to-live for each cache entry, measured in seconds. If set to a non-positive value,
                   the TTL is set to a very large number, effectively making the cache entries permanent. Defaults to -1.

    Returns:
        Callable: A decorator that can be applied to functions to cache their return values.

    The decorator is useful for caching results of functions that are expensive to compute and are called
    with the same arguments frequently within short periods of time. The TTL feature helps in ensuring
    that the cached values are not stale.

    Example:
        @ttl_cache(ttl=10)
        def get_data(param):
            # Expensive data retrieval operation
            return data
    """
    if ttl <= 0:
        ttl = 65536
    hash_gen = _ttl_hash_gen(ttl)

    def wrapper(func: Callable) -> Callable:
        @lru_cache(maxsize, typed)
        def ttl_func(ttl_hash, *args, **kwargs):
            return func(*args, **kwargs)

        def wrapped(*args, **kwargs) -> Any:
            th = next(hash_gen)
            return ttl_func(th, *args, **kwargs)

        return update_wrapper(wrapped, func)

    return wrapper


def _ttl_hash_gen(seconds: int):
    """
    Internal generator function used by the `ttl_cache` decorator to generate a new hash value at regular
    time intervals specified by `seconds`.

    Args:
        seconds (int): The number of seconds after which a new hash value will be generated.

    Yields:
        int: A hash value that represents the current time interval.

    This generator is used to create time-based hash values that enable the `ttl_cache` to determine
    whether cached entries are still valid or if they have expired and should be recalculated.
    """
    start_time = time.time()
    while True:
        yield floor((time.time() - start_time) / seconds)


# 12 seconds updating block.
@ttl_cache(maxsize=1, ttl=12)
def ttl_get_block(self) -> int:
    """
    Retrieves the current block number from the blockchain. This method is cached with a time-to-live (TTL)
    of 12 seconds, meaning that it will only refresh the block number from the blockchain at most every 12 seconds,
    reducing the number of calls to the underlying blockchain interface.

    Returns:
        int: The current block number on the blockchain.

    This method is useful for applications that need to access the current block number frequently and can
    tolerate a delay of up to 12 seconds for the latest information. By using a cache with TTL, the method
    efficiently reduces the workload on the blockchain interface.

    Example:
        current_block = ttl_get_block(self)

    Note: self here is the miner or validator instance
    """
    return self.subtensor.get_current_block()


class AsyncDendritePool:
    def __init__(self, wallet, metagraph):
        self.metagraph = metagraph
        self.dendrite = bt.dendrite(wallet=wallet)

    async def async_forward(
        self, uids: List[int], queries: List[Train], timeout: float = 150.0
    ):
        def call_single_uid(uid, query):
            return self.dendrite(
                self.metagraph.axons[uid], synapse=query, timeout=timeout
            )

        async def query_async():
            corutines = [
                call_single_uid(uid, query) for uid, query in zip(uids, queries)
            ]
            return await asyncio.gather(*corutines)

        return await query_async()


def load_wandb(self, config, wallet, neuron_type, peer_id):
    # signature = wallet.hotkey.sign(config.neuron.run_id).hex() #Extra for verification if needed
    run_name = (
        f"{config.neuron.run_id}_{neuron_type}_UID{self.uid}_{peer_id}"  # + signature
    )
    wandb_run = wandb.init(
        id=run_name,
        name=run_name,
        anonymous="allow",
        project=config.neuron.wandb_project,
        entity=config.neuron.wandb_entity,
        config=config,
        allow_val_change=True,
    )

    signature = wallet.hotkey.sign(config.neuron.run_id.encode()).hex()
    config.signature = signature
    wandb_run.config.update(config, allow_val_change=True)
    return wandb_run


class BittensorLogHandler(logging.Handler):
    def emit(self, record):
        log_entry = self.format(record)

        if record.levelno >= logging.CRITICAL:
            bt_logger.critical(log_entry)
        elif record.levelno >= logging.ERROR:
            bt_logger.error(log_entry)
        elif record.levelno >= logging.WARNING:
            bt_logger.warning(log_entry)
        elif record.levelno >= logging.INFO:
            bt_logger.info(log_entry)
        elif record.levelno >= logging.DEBUG:
            bt_logger.debug(log_entry)
        else:
            bt_logger.trace(log_entry)


def logging_filter(record):
    if record.name != "hivemind.dht.protocol":
        return True
    else:
        return False


def setup_logging(level=logging.INFO):
    # Function to force hivemind to log via bittensor
    _ = bt.logging()

    bt_logger_ = logging.getLogger("bittensor")
    bt_logger_.propagate = False

    use_hivemind_log_handler("nowhere")

    root_logger = logging.getLogger()
    root_logger.setLevel(
        level
    )  # Set this to logging.DEBUG to check hivemind debug messages -> Careful, it's a lot of output

    bt_handler = BittensorLogHandler()
    formatter = logging.Formatter("%(message)s")
    bt_handler.setFormatter(formatter)
    root_logger.addHandler(bt_handler)

    # Create a file handler that logs debug and higher level messages
<<<<<<< HEAD
    hivemind_log_file = (
        f"logs_{datetime.now().strftime('mylogfile_%H_%M_%d_%m_%Y')}.txt"
    )
    hivemind_logger = logging.getLogger("hivemind")
    hivemind_logger.setLevel(logging.DEBUG)  # Capture all logs from hivemind
    file_handler = logging.FileHandler(hivemind_log_file)
    # file_handler.setLevel(logging.DEBUG)  # Ensure file handler captures all levels for hivemind
=======
    # hivemind_log_file = f"logs_{datetime.now().strftime('mylogfile_%H_%M_%d_%m_%Y')}.txt"

    if os.path.exists("/root/logs_mylogfile.txt"):
        shutil.copyfile("/root/logs_mylogfile.txt", "/root/logs_mylogfile_v1.txt")
        os.remove("/root/logs_mylogfile.txt")

    hivemind_log_file = f"/root/logs_mylogfile.txt"
    hivemind_logger = logging.getLogger("hivemind")
    hivemind_logger.setLevel(logging.DEBUG)  # Capture all logs from hivemind
    file_handler = logging.FileHandler(hivemind_log_file)
    file_handler.setLevel(
        logging.DEBUG
    )  # Ensure file handler captures all levels for hivemind
    file_handler.addFilter(logging_filter)
>>>>>>> 94788530
    formatter = logging.Formatter(
        "%(asctime)s - %(name)s - %(levelname)s - %(message)s"
    )
    file_handler.setFormatter(formatter)
<<<<<<< HEAD
    file_handler.addFilter(logging_filter)
=======
>>>>>>> 94788530
    hivemind_logger.addHandler(file_handler)
    hivemind_logger.propagate = (
        False  # Stop hivemind logs from propagating to the root logger
    )


def get_bandwidth():
    # Get speedtest results
    s = speedtest.Speedtest()
    s.get_servers()
    s.get_best_server()
    s.download()
    s.upload()
    results = s.results.dict()

    # Copy key metrics to a formatted badnwidth_dict
    bandwidth_dict = {}
    keys = ["download", "upload", "ping"]
    for key in keys:
        bandwidth_dict[key] = float(f"{results[key]/ 1e6:.2f}")

    return bandwidth_dict


def init_dht(self):
    # Init DHT and model
    if self.config.dht.use_google_dns:
        request = requests.get("https://api.ipify.org")
        request.raise_for_status()

        address = request.text
        bt.logging.info(f"Received public IP address of this machine: {address}")
        version = ip_address(address).version
        announce_maddrs = [f"/ip{version}/{address}/tcp/{self.config.dht.port}"]
    else:
        version = "4"
        address = self.config.dht.announce_ip
        announce_maddrs = [f"/ip{version}/{address}/tcp/{self.config.dht.port}"]

    # Init list of available DHT addresses from wandb
    api = wandb.Api()
    initial_peers_list = self.config.neuron.initial_peers
    runs = api.runs(
        f"{self.config.neuron.wandb_entity}/{self.config.neuron.wandb_project}"
    )
    for ru in runs:
        if ru.state == "running":
            if "dht_addresses" not in ru.config["neuron"].keys():
                continue
            else:
                for peer in ru.config["neuron"]["dht_addresses"]:
                    if peer not in initial_peers_list:
                        initial_peers_list.append(peer)

    # Init DHT
    retries = 0
    buffer = 2
    max_retries = buffer * len(initial_peers_list)
    successful_connection = False
    while (retries <= max_retries) and (successful_connection is False):
        if (retries == max_retries) and (successful_connection is False):
            raise Exception("Max retries reached, operation failed.")
        for i in range(0, buffer):
            try:
                # Init DHT
                self.dht = hivemind.DHT(
                    host_maddrs=[
                        f"/ip4/0.0.0.0/tcp/{self.config.dht.port}",
                        f"/ip4/0.0.0.0/udp/{self.config.dht.port}/quic",
                    ],
                    initial_peers=[initial_peers_list[retries]],
                    announce_maddrs=announce_maddrs,
                    start=True,
                )
                bt.logging.info(
                    f"Successfully initialised dht using initial_peer as {initial_peers_list[retries]}"
                )
                successful_connection = True
                break
            except Exception as e:
                bt.logging.error(
                    f"Attempt {retries + 1} to init DHT using initial_peer as {initial_peers_list[retries]} failed with error: {e}"
                )
                retries += 1
                time.sleep(5)
                bt.logging.error(f"Retrying...")

    utils.log_visible_maddrs(self.dht.get_visible_maddrs(), only_p2p=True)

    # Commit Peer Id to Subtensor
    # self.subtensor.commit(self.wallet, self.config.netuid, self.dht.peer_id.to_base58())
    # Wrap calls to the subtensor in a subprocess w ith a timeout to handle potential hangs.
    # partial = functools.partial(
    #     self.subtensor.commit,
    #     self.wallet,
    #     self.config.netuid,
    #    self.dht.peer_id.to_base58(),
    # )
    # try:
    #     run_in_subprocess(partial, 60)
    # except Exception as e:
    #     bt.logging.info(f"Error submitting Peer ID to chaing {Exception} retrying in 2 minutes")

    # Add DHT address to wandb config
    self.config.neuron.dht_addresses = [
        re.sub("ip4/?(.*?)/", f"ip{version}/{address}/", str(addr), flags=re.DOTALL)
        for addr in self.dht.get_visible_maddrs()
    ]


<<<<<<< HEAD
# From: https://github.com/unconst/gradient/blob/main/neurons/validator.py#L53
def compute_losses(
    model: torch.nn.Module, batches: List[torch.Tensor], device: str = "cpu"
) -> float:
    """
    Computes and returns the average loss of a model evaluated over a given set of batches.

    This function iterates through each batch, feeds it to the model, and accumulates the loss to compute
    the average loss across all batches. This is useful for evaluating the model's performance on a dataset.

    Args:
        model (torch.nn.Module): The model to be evaluated.
        batches (List[torch.Tensor]): A list of batches to evaluate the model on. Each batch is a torch.Tensor.
        device (str, optional): The device (e.g., 'cpu' or 'cuda') on which to perform the computations. Defaults to 'cpu'.

    Returns:
        float: The average loss computed over all the batches.

    Note:
        This function does not compute gradients and is typically used for model evaluation.

    Raises:
        ValueError: If `batches` is empty, raising a ValueError to indicate that no batches were provided for evaluation.
    """
    # Ensure there are batches to compute the loss on
    if not batches:
        bt.logging.error("No batches provided for loss computation.")
        raise ValueError("No batches provided for loss computation.")

    # Initialize total_loss to accumulate losses over batches
    total_loss: float = 0.0

    # Calculate the number of batches for averaging the loss later
    num_batches: int = len(batches)

    # Disable gradient computations for efficiency and to prevent model updates
    with torch.no_grad():
        for batch in batches:
            try:
                # Move the batch to the specified device (e.g., CPU or GPU)
                inputs: torch.Tensor = batch.to(device)
                # Forward pass: Compute the model's output and loss for the given inputs
                outputs = model(inputs, labels=inputs)
                # Accumulate the loss
                total_loss += outputs.loss.item()
            except Exception as e:
                bt.logging.error(f"Error during loss computation for a batch: {e}")
                raise Exception(f"Error during loss computation for a batch: {e}")

    # Compute the average loss across all batches
    try:
        average_loss: float = total_loss / num_batches
        # TODO Should we add same loss/ppl calculation as in sn9? https://github.com/RaoFoundation/pretraining/blob/d2faaec9737c8858cd22373140bd5db0ace02c4c/scripts/run_benchmarks.py#L37
        perplexity: float = torch.exp(torch.tensor(average_loss)).item()
    except ZeroDivisionError as e:
        bt.logging.error(
            "Division by zero encountered while computing average loss. This should not happen."
        )
        raise ZeroDivisionError(
            "Division by zero encountered while computing average loss."
        )

    # Log the computed average loss
    bt.logging.debug(f"Average loss computed successfully: {average_loss}")

    return average_loss, perplexity
=======
def warmup(self):
    """
    Processes the incoming 'Train' synapse by performing a training run

    Args:
        synapse (template.protocol.Train): The synapse object containing the 'dataset_indices' data.

    Returns:
        template.protocol.Train: The synapse object with the 'loss' field set to models loss.
    """

    self.local_epoch, self.local_samples = 0, 0
    # Load dataset
    self.dataset_loader = ()
    dataset_length = 968000015
    self.dataset_indices = bitarray(dataset_length)

    search_start = random.choice(
        range(
            len(self.dataset_indices)
            - self.config.neuron.training_examples_per_miner
            + 1
        )
    )
    start = self.dataset_indices.index(
        bitarray("0" * self.config.neuron.training_examples_per_miner), search_start
    )
    group = [
        i for i in range(start, start + self.config.neuron.training_examples_per_miner)
    ]
    self.dataset_indices[group] = True

    # Create Dataloader
    dataloader = SubsetFalconLoader(
        batch_size=self.config.neuron.local_batch_size_train,
        sequence_length=1024,
        rows=group,
    )

    total_loss = 0
    # Train data for one epoch
    for index, batch in enumerate(dataloader):
        inputs = batch.to(self.device)

        # Forward pass
        outputs = self.model(input_ids=inputs, labels=inputs)

        # Normalize loss to account for batch accumulation
        loss = outputs.loss

        # Accumulate Total Loss
        total_loss += outputs.loss.detach().item()

        # Backward Pass
        loss.backward()

        # Copy gradients
        gradients = tuple(
            (
                param.grad.detach().cpu().clone()
                if param.grad is not None
                else torch.zeros_like(param)
            )
            for param in self.model.parameters()
        )

        # Accumulate Gradients
        self.grad_averager.accumulate_grads_(batch_size=len(inputs))

        # Zero Gradients
        self.opt.zero_grad()

        # Update Tracker
        self.local_progress.samples_accumulated += 1
        self.tracker.report_local_progress(self.local_epoch, self.local_samples)

        # Log accumulation status
        bt.logging.info(
            f"Index: {index} | Loss: {outputs.loss.detach().item():.2f} | Number of Peers: {self.tracker.global_progress.num_peers}"
        )

        if not self.config.neuron.dont_wandb_log:
            self.wandb.log(
                {
                    "loss": outputs.loss.detach().item(),
                    "local_epoch": self.local_epoch,
                    "global_epoch": self.tracker.global_progress.epoch,
                }
            )


def update_global_tracker_state(self):
    runs = wandb.Api().runs(
        f"{self.config.neuron.wandb_entity}/{self.config.neuron.wandb_project}"
    )
    global_progress = 0
    global_epoch = 0

    for run in runs:
        if (
            ("validator" in run.name)
            and (run.state == "running")
            and (f"UID{self.uid}" not in run.name.split("_"))
        ):
            history = run.history()
            if (
                ("local_samples_accumulated" in history.columns)
                and ("global_samples_accumulated" in history.columns)
                and (
                    not history.loc[
                        pd.isna(history.loc[:, "local_epoch"]) == False, "local_epoch"
                    ].empty
                )
            ):
                max_epoch = max(
                    history.loc[
                        pd.isna(history.loc[:, "local_epoch"]) == False, "local_epoch"
                    ]
                )
                filtered_history = history.loc[
                    (history.loc[:, "local_epoch"] == max_epoch), :
                ]
                filtered_history = filtered_history.loc[
                    (pd.isna(history.loc[:, "local_samples_accumulated"]) == False), :
                ]
                if max_epoch > global_epoch:
                    global_epoch = max(global_epoch, max_epoch)
                    global_progress = 0
                elif max_epoch < global_epoch:
                    continue

                global_progress += max(
                    filtered_history.loc[:, "local_samples_accumulated"]
                )

        else:
            continue

    # Add local samples
    global_progress += self.local_progress.samples_accumulated
    global_epoch = max(global_epoch, self.local_progress.epoch)

    self.global_progress.samples_accumulated = global_progress
    self.global_progress.epoch = global_epoch
    bt.logging.info(
        f"Local samples: {self.local_progress.samples_accumulated} | Local epoch: {self.local_progress.epoch}"
    )
    bt.logging.info(
        f"Global samples: {self.global_progress.samples_accumulated} | Global epoch: {self.global_progress.epoch}"
    )
>>>>>>> 94788530
<|MERGE_RESOLUTION|>--- conflicted
+++ resolved
@@ -17,8 +17,8 @@
 # DEALINGS IN THE SOFTWARE.
 
 import asyncio
-import functools
 import logging
+import random
 import re
 import time
 from datetime import datetime
@@ -29,28 +29,17 @@
 
 import bittensor as bt
 import hivemind
+import pandas as pd
 import requests
 import speedtest
 import torch
 import wandb
+from bitarray import bitarray
 from hivemind import utils
 from hivemind.utils.logging import use_hivemind_log_handler
 from loguru import logger as bt_logger
 
 from template.protocol import Train
-from template.utils.chain_storage import run_in_subprocess
-<<<<<<< HEAD
-=======
-from datetime import datetime
-import os
-import shutil
-import random
-from template.data.dataset import SubsetFalconLoader
-from bitarray import bitarray
-import wandb
-import pandas as pd
->>>>>>> 94788530
-
 
 # LRU Cache with TTL
 def ttl_cache(maxsize: int = 128, typed: bool = False, ttl: int = -1):
@@ -228,7 +217,6 @@
     root_logger.addHandler(bt_handler)
 
     # Create a file handler that logs debug and higher level messages
-<<<<<<< HEAD
     hivemind_log_file = (
         f"logs_{datetime.now().strftime('mylogfile_%H_%M_%d_%m_%Y')}.txt"
     )
@@ -236,30 +224,11 @@
     hivemind_logger.setLevel(logging.DEBUG)  # Capture all logs from hivemind
     file_handler = logging.FileHandler(hivemind_log_file)
     # file_handler.setLevel(logging.DEBUG)  # Ensure file handler captures all levels for hivemind
-=======
-    # hivemind_log_file = f"logs_{datetime.now().strftime('mylogfile_%H_%M_%d_%m_%Y')}.txt"
-
-    if os.path.exists("/root/logs_mylogfile.txt"):
-        shutil.copyfile("/root/logs_mylogfile.txt", "/root/logs_mylogfile_v1.txt")
-        os.remove("/root/logs_mylogfile.txt")
-
-    hivemind_log_file = f"/root/logs_mylogfile.txt"
-    hivemind_logger = logging.getLogger("hivemind")
-    hivemind_logger.setLevel(logging.DEBUG)  # Capture all logs from hivemind
-    file_handler = logging.FileHandler(hivemind_log_file)
-    file_handler.setLevel(
-        logging.DEBUG
-    )  # Ensure file handler captures all levels for hivemind
-    file_handler.addFilter(logging_filter)
->>>>>>> 94788530
     formatter = logging.Formatter(
         "%(asctime)s - %(name)s - %(levelname)s - %(message)s"
     )
     file_handler.setFormatter(formatter)
-<<<<<<< HEAD
     file_handler.addFilter(logging_filter)
-=======
->>>>>>> 94788530
     hivemind_logger.addHandler(file_handler)
     hivemind_logger.propagate = (
         False  # Stop hivemind logs from propagating to the root logger
@@ -370,74 +339,6 @@
     ]
 
 
-<<<<<<< HEAD
-# From: https://github.com/unconst/gradient/blob/main/neurons/validator.py#L53
-def compute_losses(
-    model: torch.nn.Module, batches: List[torch.Tensor], device: str = "cpu"
-) -> float:
-    """
-    Computes and returns the average loss of a model evaluated over a given set of batches.
-
-    This function iterates through each batch, feeds it to the model, and accumulates the loss to compute
-    the average loss across all batches. This is useful for evaluating the model's performance on a dataset.
-
-    Args:
-        model (torch.nn.Module): The model to be evaluated.
-        batches (List[torch.Tensor]): A list of batches to evaluate the model on. Each batch is a torch.Tensor.
-        device (str, optional): The device (e.g., 'cpu' or 'cuda') on which to perform the computations. Defaults to 'cpu'.
-
-    Returns:
-        float: The average loss computed over all the batches.
-
-    Note:
-        This function does not compute gradients and is typically used for model evaluation.
-
-    Raises:
-        ValueError: If `batches` is empty, raising a ValueError to indicate that no batches were provided for evaluation.
-    """
-    # Ensure there are batches to compute the loss on
-    if not batches:
-        bt.logging.error("No batches provided for loss computation.")
-        raise ValueError("No batches provided for loss computation.")
-
-    # Initialize total_loss to accumulate losses over batches
-    total_loss: float = 0.0
-
-    # Calculate the number of batches for averaging the loss later
-    num_batches: int = len(batches)
-
-    # Disable gradient computations for efficiency and to prevent model updates
-    with torch.no_grad():
-        for batch in batches:
-            try:
-                # Move the batch to the specified device (e.g., CPU or GPU)
-                inputs: torch.Tensor = batch.to(device)
-                # Forward pass: Compute the model's output and loss for the given inputs
-                outputs = model(inputs, labels=inputs)
-                # Accumulate the loss
-                total_loss += outputs.loss.item()
-            except Exception as e:
-                bt.logging.error(f"Error during loss computation for a batch: {e}")
-                raise Exception(f"Error during loss computation for a batch: {e}")
-
-    # Compute the average loss across all batches
-    try:
-        average_loss: float = total_loss / num_batches
-        # TODO Should we add same loss/ppl calculation as in sn9? https://github.com/RaoFoundation/pretraining/blob/d2faaec9737c8858cd22373140bd5db0ace02c4c/scripts/run_benchmarks.py#L37
-        perplexity: float = torch.exp(torch.tensor(average_loss)).item()
-    except ZeroDivisionError as e:
-        bt.logging.error(
-            "Division by zero encountered while computing average loss. This should not happen."
-        )
-        raise ZeroDivisionError(
-            "Division by zero encountered while computing average loss."
-        )
-
-    # Log the computed average loss
-    bt.logging.debug(f"Average loss computed successfully: {average_loss}")
-
-    return average_loss, perplexity
-=======
 def warmup(self):
     """
     Processes the incoming 'Train' synapse by performing a training run
@@ -587,5 +488,4 @@
     )
     bt.logging.info(
         f"Global samples: {self.global_progress.samples_accumulated} | Global epoch: {self.global_progress.epoch}"
-    )
->>>>>>> 94788530
+    )