# The MIT License (MIT)
# Copyright © 2023 Yuma Rao
# Copyright © 2023 KMFODA

# Permission is hereby granted, free of charge, to any person obtaining a copy of this software and associated
# documentation files (the “Software”), to deal in the Software without restriction, including without limitation
# the rights to use, copy, modify, merge, publish, distribute, sublicense, and/or sell copies of the Software,
# and to permit persons to whom the Software is furnished to do so, subject to the following conditions:

# The above copyright notice and this permission notice shall be included in all copies or substantial portions of
# the Software.

# THE SOFTWARE IS PROVIDED “AS IS”, WITHOUT WARRANTY OF ANY KIND, EXPRESS OR IMPLIED, INCLUDING BUT NOT LIMITED TO
# THE WARRANTIES OF MERCHANTABILITY, FITNESS FOR A PARTICULAR PURPOSE AND NONINFRINGEMENT. IN NO EVENT SHALL
# THE AUTHORS OR COPYRIGHT HOLDERS BE LIABLE FOR ANY CLAIM, DAMAGES OR OTHER LIABILITY, WHETHER IN AN ACTION
# OF CONTRACT, TORT OR OTHERWISE, ARISING FROM, OUT OF OR IN CONNECTION WITH THE SOFTWARE OR THE USE OR OTHER
# DEALINGS IN THE SOFTWARE.

import asyncio
import base64
import random
import time
import typing

import bittensor as bt
import hivemind
import torch
<<<<<<< HEAD
import torch.distributed as dist
from bitarray import bitarray
from hivemind.averaging.group_info import GroupInfo
from hivemind.optim.progress_tracker import ProgressTracker
from hivemind.p2p import PeerID
=======
from bitarray import bitarray
from hivemind.optim.progress_tracker import ProgressTracker
>>>>>>> ac31b2c0
from transformers import AutoModelForCausalLM
import copy
import numpy as np

# Bittensor Miner Template:
import template

# import base miner class which takes care of most of the boilerplate
from template.base.miner import BaseMinerNeuron
from template.data.dataset import SubsetFalconLoader
from template.utils.gradient_averager import (
    DTGradientAverager,
)
from template.utils.state_loader import load_state_from_peer, DTStateAverager

from template.utils.progress_tracker import (
    GlobalTrainingProgress,
    LocalTrainingProgress,
    update_global_tracker_state,
)
from template.utils.misc import (
    get_bandwidth,
    init_dht,
    load_wandb,
    setup_logging,
)
<<<<<<< HEAD

from huggingface_hub import list_repo_refs
=======
from torch_optimizer import Lamb
from template import __version__, __spec_version__
>>>>>>> ac31b2c0


class Miner(BaseMinerNeuron):
    def __init__(self, config=None):
        super(Miner, self).__init__(config=config)

        # Init Logging
        setup_logging(
            network=self.config.subtensor.network,
            netuid=self.config.netuid,
            hotkey=self.wallet.hotkey.ss58_address,
            version=__version__,
            spec_version=__spec_version__,
            run_id=None,
            ip=self.config.axon.ip
            if self.config.axon.ip != "[::]"
            else bt.utils.networking.get_external_ip(),
            port=self.config.axon.port,
            uid=self.metagraph.hotkeys.index(self.wallet.hotkey.ss58_address),
            neuron_type="miner",
        )

        # Init DHT
        init_dht(self)

        # Init Local & Global Progress
        self.local_progress = LocalTrainingProgress(
            peer_id=self.dht.peer_id.to_bytes(),
            epoch=0,
            samples_accumulated=0,
            samples_per_second=0.0,
            time=0.0,
            client_mode=False,
        )
        self.global_progress = GlobalTrainingProgress(epoch=0, samples_accumulated=0)
        update_global_tracker_state(self)

<<<<<<< HEAD
        # Init Model
        refs = list_repo_refs(self.config.neuron.model_name, repo_type="model")
        self.model_hf_tag = (
            max([int(tag.name) for tag in refs.tags]) if refs.tags else None
        )
        if self.model_hf_tag is None:
            bt.logging.warning(
=======
        # Init Device & Model
        self.device = self.config.neuron.device
        if self.global_progress.epoch is None:
            bt.logging.error(
>>>>>>> ac31b2c0
                f"Model Tag Is None. Make Sure You Are Using The Correct Model Name"
            )
        self.model = (
            AutoModelForCausalLM.from_pretrained(
<<<<<<< HEAD
                self.config.neuron.model_name, revision=str(self.model_hf_tag)
            )
            if self.model_hf_tag
=======
                self.config.neuron.model_name, revision=str(self.global_progress.epoch)
            )
            if self.global_progress.epoch
>>>>>>> ac31b2c0
            else AutoModelForCausalLM.from_pretrained(self.config.neuron.model_name)
        )

        # Move the model to the appropriate device
        self.model = self.model.to(self.device)

        # Set up a decentralized optimizer that will average with peers in background
        self.opt = Lamb(self.model.parameters(), lr=self.config.neuron.learning_rate)

        # Init Gradient Averager
        self.grad_averager = DTGradientAverager(
            self.model.parameters(),
            dht=self.dht,
            prefix=f"{self.config.neuron.run_id}_grad_averager",
            compression=hivemind.Uniform8BitQuantization(),
            accumulate_grads_on=torch.device(self.device),
            start=True,
            next_chunk_timeout=30.0,
        )

<<<<<<< HEAD
        # Init Tracker
        self.tracker = ProgressTracker(
            dht=self.dht,
            prefix=f"{self.config.neuron.run_id}",
            target_batch_size=self.config.neuron.global_batch_size_train,
            start=True,
        )
        if self.model_hf_tag is not None:
            with self.tracker.pause_updates():
                self.tracker.local_progress.epoch = self.tracker.update_epoch(
                    self.tracker.local_progress.epoch + 1
                )

        # Init State Averager
        self.state_averager = DTStateAverager(
            optimizer=self.opt,
            initialize_optimizer=False,
            dht=self.dht,
            prefix=f"{self.config.neuron.run_id}_state_averager",
            state_compression=hivemind.Uniform8BitQuantization(),
            start=True,
            next_chunk_timeout=30.0,
        )

        # Init Tracker
        self.local_progress = LocalTrainingProgress(epoch=0, samples_accumulated=0)
        self.local_progress.epoch, self.local_progress.samples_accumulated = (
            self.model_hf_tag if self.model_hf_tag is not None else 0,
            0,
        )
        self.global_progress = GlobalTrainingProgress(epoch=0, samples_accumulated=0)
        self.global_progress.epoch, self.global_progress.samples_accumulated = 0, 0
        update_global_tracker_state(self)

=======
>>>>>>> ac31b2c0
        # Init UID
        self.uid = self.metagraph.hotkeys.index(self.wallet.hotkey.ss58_address)

        # Load dataset
        self.dataset_loader = ()
        dataset_length = SubsetFalconLoader.max_pages
        self.dataset_indices = bitarray(dataset_length)

        # Init Wandb
        if not self.config.neuron.dont_wandb_log:
            self.wandb = load_wandb(
                self, self.config, self.wallet, "miner", str(self.dht.peer_id)
            )

        # Load state from peers if miner is not on latest global epoch
        if self.local_progress.epoch < self.global_progress.epoch:
            load_state_from_peer(self, epoch=self.global_progress.epoch)

    def get_miner_info(self):
        return {
            "block": self.metagraph.block.item(),
            "stake": self.metagraph.stake[self.uid],
            "trust": self.metagraph.trust[self.uid],
            "consensus": self.metagraph.consensus[self.uid],
            "incentive": self.metagraph.incentive[self.uid],
            "emissions": self.metagraph.emission[self.uid],
        }

    async def is_alive(
        self, synapse: template.protocol.IsAlive
    ) -> template.protocol.IsAlive:
        bt.logging.info("Responded to be Active")
        synapse.completion = "True"
        synapse.epoch = self.local_progress.epoch
        return synapse

    async def all_reduce(
        self, synapse: template.protocol.AllReduce
    ) -> template.protocol.AllReduce:
        bt.logging.info("Received All Reduce Call")
<<<<<<< HEAD

        custom_group = GroupInfo(
            base64.b64decode(synapse.group.group_id),
            tuple([PeerID.from_base58(i) for i in synapse.group.peer_ids]),
            gathered=None,
        )

        try:
            # Perform AllReduce step with queried miners to get averaged gradients
            bt.logging.info("Performing Gradient Averaging")

            gradient_averaging_step = self.grad_averager.step(
                custom_group_info=custom_group, wait=False
            )

            sleep_counter = 1
            while (gradient_averaging_step.done() is False) and (
                sleep_counter <= synapse.timeout
            ):
                time.sleep(1)
                sleep_counter += 1

            if gradient_averaging_step.done():
                # Log the results for monitoring purposes.
=======
        failed_gradient_all_reduce = False
        try:
            self.grad_averager.step(timeout=(synapse.timeout - 20))
            with self.grad_averager.use_averaged_gradients():  # this will fill param.grads with aggregated gradients
>>>>>>> ac31b2c0
                bt.logging.info("Model Weights Before Optimizer Step")
                current_model_weights_sample = copy.copy(
                    [layer for layer in self.model.parameters()][-1][-10:].tolist()
                )
                bt.logging.info(current_model_weights_sample)
<<<<<<< HEAD
                with self.tracker.pause_updates():
                    with self.grad_averager.use_averaged_gradients():  # this will fill param.grads with aggregated gradients
                        bt.logging.info("Performing Optimizer Step")
                        self.opt.step()

                    bt.logging.info("Model Weights After Optimizer Step")
                    new_model_weights_sample = copy.copy(
                        [layer for layer in self.model.parameters()][-1][-10:].tolist()
                    )
                    bt.logging.info(new_model_weights_sample)

                    if new_model_weights_sample == current_model_weights_sample:
                        bt.logging.info(
                            "Averaging Failed. Model Weights Haven't Changed."
                        )
                        load_state_from_peer(self, epoch=self.local_progress.epoch + 1)

                    elif np.nan in new_model_weights_sample:
                        bt.logging.info(
                            "Averaging Failed. Model Weights Corrupted With Nans After Running The Optimizer Step."
                        )
                        load_state_from_peer(self, epoch=self.local_progress.epoch + 1)

                    else:
                        self.grad_averager.reset_accumulated_grads_()  # prepare for next step
                        self.tracker.local_progress.epoch = self.tracker.update_epoch(
                            self.tracker.local_progress.epoch + 1
                        )
                        self.local_progress.epoch += 1
                        self.local_progress.samples_accumulated = 0
                        synapse.completion = "True"

            elif gradient_averaging_step.cancelled():
                raise asyncio.CancelledError("Gradient averaging step was cancelled.")

            else:
                raise TimeoutError("Gradient averaging step timed out.")

            return synapse
=======
                bt.logging.info("Model Gradients Before Optimizer Step")
                # Copy gradients
                gradients = tuple(
                    (
                        param.grad.detach().cpu().clone()
                        if param.grad is not None
                        else torch.zeros_like(param)
                    )
                    for param in self.model.parameters()
                )
                bt.logging.info(gradients[-1][-10:])
                if synapse.learning_rate is not None:
                    bt.logging.info(
                        f"Updating Optimizer Learning Rate To: {synapse.learning_rate}"
                    )
                    for param_group in self.opt.param_groups:
                        param_group["lr"] = synapse.learning_rate
                bt.logging.info("Performing Optimizer Step")
                self.opt.step()

            bt.logging.info("Model Weights After Optimizer Step")
            new_model_weights_sample = copy.copy(
                [layer for layer in self.model.parameters()][-1][-10:].tolist()
            )
            bt.logging.info(new_model_weights_sample)

            if new_model_weights_sample == current_model_weights_sample:
                bt.logging.info(
                    "Averaging Failed. Model Weights Haven't Changed. Loading Latest Model State."
                )
                failed_gradient_all_reduce = True
                load_state_from_peer(self, epoch=self.local_progress.epoch + 1)

            elif sum(np.isnan(new_model_weights_sample)) > 1:
                bt.logging.info(
                    "Averaging Failed. Model Weights Corrupted With NaNs After Running The Optimizer Step. Loading Latest Model State."
                )
                failed_gradient_all_reduce = True
                state_loaded = load_state_from_peer(
                    self, epoch=self.local_progress.epoch + 1
                )
                if not state_loaded:
                    state_loaded = load_state_from_peer(
                        self, epoch=self.local_progress.epoch
                    )

            else:
                self.grad_averager.reset_accumulated_grads_()  # prepare for next step
                self.local_progress.epoch += 1
                self.local_progress.samples_accumulated = 0
                synapse.completion = "True"

>>>>>>> ac31b2c0
        except Exception as e:
            bt.logging.info(
                f"Gradient Averaging Step Failed With Error: {e}. Loading Latest Model State."
            )
            failed_gradient_all_reduce = True
            update_global_tracker_state(self)
            load_state_from_peer(self, epoch=self.local_progress.epoch + 1)
            synapse.completion = "False"

<<<<<<< HEAD
            return synapse
=======
        if failed_gradient_all_reduce:
            with self.grad_averager.use_averaged_gradients():
                self.opt.zero_grad()
            bt.logging.info("Optimizer Gradients Zeroed")

        return synapse
>>>>>>> ac31b2c0

    async def forward(
        self, synapse: template.protocol.Train
    ) -> template.protocol.Train:
        """
        Processes the incoming 'Train' synapse by performing a training run

        Args:
            synapse (template.protocol.Train): The synapse object containing the 'dataset_indices' data.

        Returns:
            template.protocol.Train: The synapse object with the 'loss' field set to models loss.
        """
        update_global_tracker_state(self)
<<<<<<< HEAD
        if (self.local_progress.epoch < self.global_progress.epoch) and (
            self.model_hf_tag < self.global_progress.epoch
=======
        if (self.local_progress.epoch < self.global_progress.epoch) or (
            sum(
                np.isnan(
                    [layer for layer in self.model.parameters()][-1][-10:].tolist()
                )
            )
            > 1
>>>>>>> ac31b2c0
        ):
            bt.logging.info(
                "Local Epoch Behind Global Epoch. Loading Latest Model State."
            )
            load_state_from_peer(self, epoch=self.global_progress.epoch)

        search_start = random.choice(
            range(
                len(self.dataset_indices)
                - self.config.neuron.training_examples_per_miner
                + 1
            )
        )
        start = self.dataset_indices.index(
            bitarray("0" * self.config.neuron.training_examples_per_miner), search_start
        )
        group = [
            i
            for i in range(
                start, start + self.config.neuron.training_examples_per_miner
            )
        ]
        self.dataset_indices[group] = True

        # Create Dataloader
        dataloader = SubsetFalconLoader(
            batch_size=self.config.neuron.local_batch_size_train,
            sequence_length=1024,
            rows=group,
        )

        total_loss = 0
        index = 0
        # Train data for one epoch
        for index, batch in enumerate(dataloader):
            inputs = batch.to(self.device)

            # Zero Gradients
            self.opt.zero_grad(
                set_to_none=True
            )  # Potential memory save setting to None

            # Forward pass
            outputs = self.model(input_ids=inputs, labels=inputs)

            # Normalize loss to account for batch accumulation
            loss = outputs.loss
            scaled_loss = (
                loss / self.config.neuron.global_batch_size_train / len(inputs)
            )

            # Accumulate Total Loss
            total_loss += loss.detach().item()

            # Backward Pass
            scaled_loss.backward()

            # Accumulate Gradients
            self.grad_averager.accumulate_grads_(batch_size=len(inputs))

            # Update Tracker
            self.local_progress.samples_accumulated += 1

            # Log accumulation status
            bt.logging.info(
<<<<<<< HEAD
                f"Index: {index} | Loss: {outputs.loss.detach().item():.2f} | Number of Peers: {self.tracker.global_progress.num_peers}"  # TODO Should this be self.global_progress instead?
=======
                f"Index: {index} | Loss: {outputs.loss.detach().item():.2f}"
>>>>>>> ac31b2c0
            )

            if not self.config.neuron.dont_wandb_log:
                self.wandb.log(
                    {
                        "loss": outputs.loss.detach().item(),
                        "local_epoch": self.local_progress.epoch,
                        "global_epoch": self.global_progress.epoch,
                    }
                )

<<<<<<< HEAD
        # Copy gradients
        gradients = tuple(
            (
                param.grad.detach().cpu().clone()
                if param.grad is not None
                else torch.zeros_like(param)
            )
            for param in self.model.parameters()
        )

        synapse.gradients = float(
            torch.sum(torch.abs(gradients[synapse.gradient_test_index]))
        )

        average_loss = total_loss / index
        synapse.loss = average_loss
        synapse.dataset_indices = group
=======
        if synapse.gradient_test_index > len(gradients):
            bt.logging.error(
                f"Request Received From A Validator Running {synapse.model_name} Whilst Current Miner Is Running {self.model.name_or_path}."
            )
            synapse.model_name = self.model.name_or_path
            return synapse
        else:
            # Store summed random gradients in the synapse
            synapse.gradients = float(
                torch.sum(torch.abs(gradients[synapse.gradient_test_index]))
            )
>>>>>>> ac31b2c0

            average_loss = total_loss / index
            synapse.loss = average_loss
            synapse.dataset_indices = group

            event = {}
            event.update(self.get_miner_info())
            try:
                event.update(get_bandwidth())
            except:
                bt.logging.info("Error getting bandwidth metrics")
            event.update({"steps": index})

            if not self.config.neuron.dont_wandb_log:
                self.wandb.log(event)

            return synapse

    def warmup(
        self,
    ):
        (self)

    async def blacklist_base(self, synapse) -> typing.Tuple[bool, str]:
        """
        Determines whether an incoming request should be blacklisted and thus ignored. Your implementation should
        define the logic for blacklisting requests based on your needs and desired security parameters.

        Blacklist runs before the synapse data has been deserialized (i.e. before synapse.data is available).
        The synapse is instead contructed via the headers of the request. It is important to blacklist
        requests before they are deserialized to avoid wasting resources on requests that will be ignored.

        Args:
            synapse (template.protocol.Train): A synapse object constructed from the headers of the incoming request.

        Returns:
            Tuple[bool, str]: A tuple containing a boolean indicating whether the synapse's hotkey is blacklisted,
                            and a string providing the reason for the decision.

        This function is a security measure to prevent resource wastage on undesired requests. It should be enhanced
        to include checks against the metagraph for entity registration, validator status, and sufficient stake
        before deserialization of synapse data to minimize processing overhead.

        Example blacklist logic:
        - Reject if the hotkey is not a registered entity within the metagraph.
        - Consider blacklisting entities that are not validators or have insufficient stake.

        In practice it would be wise to blacklist requests from entities that are not validators, or do not have
        enough stake. This can be checked via metagraph.S and metagraph.validator_permit. You can always attain
        the uid of the sender via a metagraph.hotkeys.index( synapse.dendrite.hotkey ) call.

        Otherwise, allow the request to be processed further.
        """
        hotkey = synapse.dendrite.hotkey
        synapse_type = type(synapse).__name__

        uid = None
        axon = None
        for _uid, _axon in enumerate(self.metagraph.axons):
            if _axon.hotkey == hotkey:
                uid = _uid
                axon = _axon
                break

        if uid is None:
            bt.logging.trace(
                f"Blacklisting unrecognized hotkey: {synapse.dendrite.hotkey}"
            )
            return (
                True,
                f"Blacklisted a non registered hotkey's {synapse_type} request from {hotkey}",
            )

        if self.config.blacklist.force_validator_permit and (
            not self.config.blacklist.allow_non_registered
        ):
            # Check stake if uid is recognize
            tao = self.metagraph.neurons[uid].stake.tao
            if tao < self.config.neuron.vpermit_tao_limit:
                return (
                    True,
                    f"Blacklisted a low stake {synapse_type} request: {tao} < {self.config.neuron.vpermit_tao_limit} from {hotkey}",
                )

        if synapse.dendrite.hotkey not in self.metagraph.hotkeys:
            # Ignore requests from unrecognized entities.
            bt.logging.trace(
                f"Blacklisting unrecognized hotkey {synapse.dendrite.hotkey}"
            )
            return True, "Unrecognized hotkey"

        bt.logging.trace(
            f"Not Blacklisting recognized hotkey {synapse.dendrite.hotkey}"
        )
        return False, "Hotkey recognized!"

    async def blacklist_is_alive(
        self, synapse: template.protocol.IsAlive
    ) -> typing.Tuple[bool, str]:
        blacklist = await self.blacklist_base(synapse)
        bt.logging.debug(blacklist[1])
        return blacklist

    async def blacklist_all_reduce(
        self, synapse: template.protocol.AllReduce
    ) -> typing.Tuple[bool, str]:
        blacklist = await self.blacklist_base(synapse)
        bt.logging.debug(blacklist[1])
        return blacklist

    async def blacklist_train(
        self, synapse: template.protocol.Train
    ) -> typing.Tuple[bool, str]:
        blacklist = await self.blacklist_base(synapse)
        bt.logging.info(blacklist[1])
        return blacklist

    async def priority_base(self, synapse: template.protocol.Train) -> float:
        """
        The priority function determines the order in which requests are handled. More valuable or higher-priority
        requests are processed before others. You should design your own priority mechanism with care.

        This implementation assigns priority to incoming requests based on the calling entity's stake in the metagraph.

        Args:
            synapse (template.protocol.Train): The synapse object that contains metadata about the incoming request.

        Returns:
            float: A priority score derived from the stake of the calling entity.

        Miners may recieve messages from multiple entities at once. This function determines which request should be
        processed first. Higher values indicate that the request should be processed first. Lower values indicate
        that the request should be processed later.

        Example priority logic:
        - A higher stake results in a higher priority value.
        """
        caller_uid = self.metagraph.hotkeys.index(
            synapse.dendrite.hotkey
        )  # Get the caller index.
        prirority = float(
            self.metagraph.S[caller_uid]
        )  # Return the stake as the priority.
        bt.logging.trace(
            f"Prioritizing {synapse.dendrite.hotkey} with value: ", prirority
        )
        return prirority


# This is the main function, which runs the miner.
if __name__ == "__main__":
    with Miner() as miner:
        while True:
            bt.logging.info("Miner running...", time.time())
            time.sleep(5)<|MERGE_RESOLUTION|>--- conflicted
+++ resolved
@@ -18,56 +18,34 @@
 
 import asyncio
 import base64
+import copy
 import random
 import time
 import typing
 
 import bittensor as bt
 import hivemind
+import numpy as np
 import torch
-<<<<<<< HEAD
-import torch.distributed as dist
 from bitarray import bitarray
 from hivemind.averaging.group_info import GroupInfo
-from hivemind.optim.progress_tracker import ProgressTracker
 from hivemind.p2p import PeerID
-=======
-from bitarray import bitarray
-from hivemind.optim.progress_tracker import ProgressTracker
->>>>>>> ac31b2c0
+from torch_optimizer import Lamb
 from transformers import AutoModelForCausalLM
-import copy
-import numpy as np
 
 # Bittensor Miner Template:
 import template
-
+from template import __spec_version__, __version__
 # import base miner class which takes care of most of the boilerplate
 from template.base.miner import BaseMinerNeuron
 from template.data.dataset import SubsetFalconLoader
-from template.utils.gradient_averager import (
-    DTGradientAverager,
-)
-from template.utils.state_loader import load_state_from_peer, DTStateAverager
-
-from template.utils.progress_tracker import (
-    GlobalTrainingProgress,
-    LocalTrainingProgress,
-    update_global_tracker_state,
-)
-from template.utils.misc import (
-    get_bandwidth,
-    init_dht,
-    load_wandb,
-    setup_logging,
-)
-<<<<<<< HEAD
-
-from huggingface_hub import list_repo_refs
-=======
-from torch_optimizer import Lamb
-from template import __version__, __spec_version__
->>>>>>> ac31b2c0
+from template.utils.gradient_averager import DTGradientAverager
+from template.utils.misc import (get_bandwidth, init_dht, load_wandb,
+                                 setup_logging)
+from template.utils.progress_tracker import (GlobalTrainingProgress,
+                                             LocalTrainingProgress,
+                                             update_global_tracker_state)
+from template.utils.state_loader import DTStateAverager, load_state_from_peer
 
 
 class Miner(BaseMinerNeuron):
@@ -105,33 +83,17 @@
         self.global_progress = GlobalTrainingProgress(epoch=0, samples_accumulated=0)
         update_global_tracker_state(self)
 
-<<<<<<< HEAD
-        # Init Model
-        refs = list_repo_refs(self.config.neuron.model_name, repo_type="model")
-        self.model_hf_tag = (
-            max([int(tag.name) for tag in refs.tags]) if refs.tags else None
-        )
-        if self.model_hf_tag is None:
-            bt.logging.warning(
-=======
         # Init Device & Model
         self.device = self.config.neuron.device
         if self.global_progress.epoch is None:
             bt.logging.error(
->>>>>>> ac31b2c0
                 f"Model Tag Is None. Make Sure You Are Using The Correct Model Name"
             )
         self.model = (
             AutoModelForCausalLM.from_pretrained(
-<<<<<<< HEAD
-                self.config.neuron.model_name, revision=str(self.model_hf_tag)
-            )
-            if self.model_hf_tag
-=======
                 self.config.neuron.model_name, revision=str(self.global_progress.epoch)
             )
             if self.global_progress.epoch
->>>>>>> ac31b2c0
             else AutoModelForCausalLM.from_pretrained(self.config.neuron.model_name)
         )
 
@@ -152,43 +114,6 @@
             next_chunk_timeout=30.0,
         )
 
-<<<<<<< HEAD
-        # Init Tracker
-        self.tracker = ProgressTracker(
-            dht=self.dht,
-            prefix=f"{self.config.neuron.run_id}",
-            target_batch_size=self.config.neuron.global_batch_size_train,
-            start=True,
-        )
-        if self.model_hf_tag is not None:
-            with self.tracker.pause_updates():
-                self.tracker.local_progress.epoch = self.tracker.update_epoch(
-                    self.tracker.local_progress.epoch + 1
-                )
-
-        # Init State Averager
-        self.state_averager = DTStateAverager(
-            optimizer=self.opt,
-            initialize_optimizer=False,
-            dht=self.dht,
-            prefix=f"{self.config.neuron.run_id}_state_averager",
-            state_compression=hivemind.Uniform8BitQuantization(),
-            start=True,
-            next_chunk_timeout=30.0,
-        )
-
-        # Init Tracker
-        self.local_progress = LocalTrainingProgress(epoch=0, samples_accumulated=0)
-        self.local_progress.epoch, self.local_progress.samples_accumulated = (
-            self.model_hf_tag if self.model_hf_tag is not None else 0,
-            0,
-        )
-        self.global_progress = GlobalTrainingProgress(epoch=0, samples_accumulated=0)
-        self.global_progress.epoch, self.global_progress.samples_accumulated = 0, 0
-        update_global_tracker_state(self)
-
-=======
->>>>>>> ac31b2c0
         # Init UID
         self.uid = self.metagraph.hotkeys.index(self.wallet.hotkey.ss58_address)
 
@@ -229,83 +154,24 @@
         self, synapse: template.protocol.AllReduce
     ) -> template.protocol.AllReduce:
         bt.logging.info("Received All Reduce Call")
-<<<<<<< HEAD
 
         custom_group = GroupInfo(
             base64.b64decode(synapse.group.group_id),
             tuple([PeerID.from_base58(i) for i in synapse.group.peer_ids]),
             gathered=None,
         )
-
-        try:
-            # Perform AllReduce step with queried miners to get averaged gradients
-            bt.logging.info("Performing Gradient Averaging")
-
-            gradient_averaging_step = self.grad_averager.step(
-                custom_group_info=custom_group, wait=False
-            )
-
-            sleep_counter = 1
-            while (gradient_averaging_step.done() is False) and (
-                sleep_counter <= synapse.timeout
-            ):
-                time.sleep(1)
-                sleep_counter += 1
-
-            if gradient_averaging_step.done():
-                # Log the results for monitoring purposes.
-=======
         failed_gradient_all_reduce = False
         try:
-            self.grad_averager.step(timeout=(synapse.timeout - 20))
+            bt.logging.info("Performing Gradient Averaging")
+            self.grad_averager.step(
+                custom_group_info=custom_group, timeout=(synapse.timeout - 20)
+            )
             with self.grad_averager.use_averaged_gradients():  # this will fill param.grads with aggregated gradients
->>>>>>> ac31b2c0
                 bt.logging.info("Model Weights Before Optimizer Step")
                 current_model_weights_sample = copy.copy(
                     [layer for layer in self.model.parameters()][-1][-10:].tolist()
                 )
                 bt.logging.info(current_model_weights_sample)
-<<<<<<< HEAD
-                with self.tracker.pause_updates():
-                    with self.grad_averager.use_averaged_gradients():  # this will fill param.grads with aggregated gradients
-                        bt.logging.info("Performing Optimizer Step")
-                        self.opt.step()
-
-                    bt.logging.info("Model Weights After Optimizer Step")
-                    new_model_weights_sample = copy.copy(
-                        [layer for layer in self.model.parameters()][-1][-10:].tolist()
-                    )
-                    bt.logging.info(new_model_weights_sample)
-
-                    if new_model_weights_sample == current_model_weights_sample:
-                        bt.logging.info(
-                            "Averaging Failed. Model Weights Haven't Changed."
-                        )
-                        load_state_from_peer(self, epoch=self.local_progress.epoch + 1)
-
-                    elif np.nan in new_model_weights_sample:
-                        bt.logging.info(
-                            "Averaging Failed. Model Weights Corrupted With Nans After Running The Optimizer Step."
-                        )
-                        load_state_from_peer(self, epoch=self.local_progress.epoch + 1)
-
-                    else:
-                        self.grad_averager.reset_accumulated_grads_()  # prepare for next step
-                        self.tracker.local_progress.epoch = self.tracker.update_epoch(
-                            self.tracker.local_progress.epoch + 1
-                        )
-                        self.local_progress.epoch += 1
-                        self.local_progress.samples_accumulated = 0
-                        synapse.completion = "True"
-
-            elif gradient_averaging_step.cancelled():
-                raise asyncio.CancelledError("Gradient averaging step was cancelled.")
-
-            else:
-                raise TimeoutError("Gradient averaging step timed out.")
-
-            return synapse
-=======
                 bt.logging.info("Model Gradients Before Optimizer Step")
                 # Copy gradients
                 gradients = tuple(
@@ -358,7 +224,6 @@
                 self.local_progress.samples_accumulated = 0
                 synapse.completion = "True"
 
->>>>>>> ac31b2c0
         except Exception as e:
             bt.logging.info(
                 f"Gradient Averaging Step Failed With Error: {e}. Loading Latest Model State."
@@ -368,16 +233,12 @@
             load_state_from_peer(self, epoch=self.local_progress.epoch + 1)
             synapse.completion = "False"
 
-<<<<<<< HEAD
-            return synapse
-=======
         if failed_gradient_all_reduce:
             with self.grad_averager.use_averaged_gradients():
                 self.opt.zero_grad()
             bt.logging.info("Optimizer Gradients Zeroed")
 
         return synapse
->>>>>>> ac31b2c0
 
     async def forward(
         self, synapse: template.protocol.Train
@@ -392,10 +253,6 @@
             template.protocol.Train: The synapse object with the 'loss' field set to models loss.
         """
         update_global_tracker_state(self)
-<<<<<<< HEAD
-        if (self.local_progress.epoch < self.global_progress.epoch) and (
-            self.model_hf_tag < self.global_progress.epoch
-=======
         if (self.local_progress.epoch < self.global_progress.epoch) or (
             sum(
                 np.isnan(
@@ -403,7 +260,6 @@
                 )
             )
             > 1
->>>>>>> ac31b2c0
         ):
             bt.logging.info(
                 "Local Epoch Behind Global Epoch. Loading Latest Model State."
@@ -469,11 +325,7 @@
 
             # Log accumulation status
             bt.logging.info(
-<<<<<<< HEAD
-                f"Index: {index} | Loss: {outputs.loss.detach().item():.2f} | Number of Peers: {self.tracker.global_progress.num_peers}"  # TODO Should this be self.global_progress instead?
-=======
                 f"Index: {index} | Loss: {outputs.loss.detach().item():.2f}"
->>>>>>> ac31b2c0
             )
 
             if not self.config.neuron.dont_wandb_log:
@@ -485,25 +337,6 @@
                     }
                 )
 
-<<<<<<< HEAD
-        # Copy gradients
-        gradients = tuple(
-            (
-                param.grad.detach().cpu().clone()
-                if param.grad is not None
-                else torch.zeros_like(param)
-            )
-            for param in self.model.parameters()
-        )
-
-        synapse.gradients = float(
-            torch.sum(torch.abs(gradients[synapse.gradient_test_index]))
-        )
-
-        average_loss = total_loss / index
-        synapse.loss = average_loss
-        synapse.dataset_indices = group
-=======
         if synapse.gradient_test_index > len(gradients):
             bt.logging.error(
                 f"Request Received From A Validator Running {synapse.model_name} Whilst Current Miner Is Running {self.model.name_or_path}."
@@ -515,7 +348,6 @@
             synapse.gradients = float(
                 torch.sum(torch.abs(gradients[synapse.gradient_test_index]))
             )
->>>>>>> ac31b2c0
 
             average_loss = total_loss / index
             synapse.loss = average_loss
