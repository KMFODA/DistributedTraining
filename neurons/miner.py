--- conflicted
+++ resolved
@@ -32,6 +32,7 @@
 import bittensor as bt
 import numpy as np
 import torch
+import traceback
 from bitsandbytes.cextension import lib
 from huggingface_hub import create_repo, repo_exists, upload_folder
 from transformers import AutoTokenizer
@@ -40,19 +41,6 @@
 from distributed_training.averaging.avg_handler import AveragingHandler
 from distributed_training.base.miner import BaseMinerNeuron
 from distributed_training.data.dataset import DatasetLoader
-from distributed_training.exceptions import (
-    log_and_handle_error,
-)
-<<<<<<< HEAD
-=======
-from distributed_training.utils.state_loader import (
-    load_state_from_peer,
-    ModelLoadingManager,
-    load_model_optimizer_gradient_averager,
-    cleanup_old_cache,
-)
-
->>>>>>> 2da7e890
 from distributed_training.utils.chain import log_peerid_to_chain
 from distributed_training.utils.misc import (
     get_bandwidth,
@@ -70,6 +58,7 @@
 from distributed_training.utils.state_loader import (
     load_model_optimizer_gradient_averager,
     load_state_from_peer,
+    cleanup_old_cache,
 )
 
 # GPU optimizations.
@@ -97,16 +86,25 @@
     AVERAGING = "🔄 | Averaging"
 
 
+def log_and_handle_error(error: Exception, context: str = "") -> None:
+    """
+    Standardized error logging and handling.
+    Args:
+        error: The exception to handle
+        context: Additional context about where the error occurred
+    """
+    error_type = error.__class__.__name__
+    error_msg = str(error)
+    tb = traceback.format_exc()
+    bt.logging.error(f"Error in {context}: {error_type} - {error_msg}\n{tb}")
+
+
 # TODO Consider when/how we would do model loading when using diloco
 # TODO I.e. if peers join in-between outer steps, then load the latest, but skip training to only sync the model, to then start training the new step
 class Miner(BaseMinerNeuron):
     def __init__(self, config=None):
         super(Miner, self).__init__(config=config)
 
-<<<<<<< HEAD
-        # Logging setup
-        setup_logging(config=self.config)
-=======
         # Update wandb project
         if self.neuron_type == "MinerNeuron":
             self.config.neuron.wandb_project = (
@@ -117,25 +115,6 @@
                 self.config.neuron.wandb_project + "_validators"
             )
 
-        # Init Logging
-        setup_logging(
-            network=self.config.subtensor.network,
-            netuid=self.config.netuid,
-            hotkey=self.wallet.hotkey.ss58_address,
-            version=__version__,
-            spec_version=__spec_version__,
-            run_id=None,
-            ip=(
-                self.config.axon.ip
-                if self.config.axon.ip != "[::]"
-                else bt.utils.networking.get_external_ip()
-            ),
-            port=self.config.axon.port,
-            uid=self.metagraph.hotkeys.index(self.wallet.hotkey.ss58_address),
-            neuron_type="miner",
-        )
->>>>>>> 2da7e890
-
         self._init_network_components()
         self._init_basic_components()
         self._init_model_components()
@@ -144,6 +123,9 @@
 
     def _init_basic_components(self):
         """Initialize basic miner components and configurations."""
+
+        # Init Logging
+        setup_logging(config=self.config)
 
         # Device and ID setup
         self.device = self.config.neuron.device
@@ -212,16 +194,12 @@
         self.offload_optimizer = True  # DiLoCo Optimizer requires optimizer offloading
         self.inner_step_counter = 0
 
-<<<<<<< HEAD
         # Model loading settings
         self.model_upload_retry_limit = 3
         self.model_upload_retry_delay = 6
 
         # Initialize model and its components
         # self.model_loading_manager = ModelLoadingManager() # TODO We dont need this anymore, right?
-=======
-        # Init Model, Optimizer & Gradient Averager & Clear Cache
->>>>>>> 2da7e890
         load_model_optimizer_gradient_averager(self, self.global_progress.epoch)
         cleanup_old_cache(self)
 
@@ -518,7 +496,7 @@
                     f":training: Inner Step: {self.inner_step_counter} | Average Loss: {total_loss / batch_count:.4f}"
                 )
 
-            if self.inner_step_counter % 20 == 0:
+            if self.inner_step_counter % 400 == 0:
                 self.start_background_upload(
                     epoch=self.local_progress.epoch,
                     batch_size=self.config.neuron.local_batch_size_train,
