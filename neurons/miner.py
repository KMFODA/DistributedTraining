# The MIT License (MIT)
# Copyright © 2023 Yuma Rao
# Copyright © 2023 KMFODA

# Permission is hereby granted, free of charge, to any person obtaining a copy of this software and associated
# documentation files (the “Software”), to deal in the Software without restriction, including without limitation
# the rights to use, copy, modify, merge, publish, distribute, sublicense, and/or sell copies of the Software,
# and to permit persons to whom the Software is furnished to do so, subject to the following conditions:

# The above copyright notice and this permission notice shall be included in all copies or substantial portions of
# the Software.

# THE SOFTWARE IS PROVIDED “AS IS”, WITHOUT WARRANTY OF ANY KIND, EXPRESS OR IMPLIED, INCLUDING BUT NOT LIMITED TO
# THE WARRANTIES OF MERCHANTABILITY, FITNESS FOR A PARTICULAR PURPOSE AND NONINFRINGEMENT. IN NO EVENT SHALL
# THE AUTHORS OR COPYRIGHT HOLDERS BE LIABLE FOR ANY CLAIM, DAMAGES OR OTHER LIABILITY, WHETHER IN AN ACTION
# OF CONTRACT, TORT OR OTHERWISE, ARISING FROM, OUT OF OR IN CONNECTION WITH THE SOFTWARE OR THE USE OR OTHER
# DEALINGS IN THE SOFTWARE.

import asyncio
import random
import time
import typing

import bittensor as bt
import hivemind
import torch
from bitarray import bitarray
from transformers import AutoModelForCausalLM
import copy
import numpy as np

# Bittensor Miner Template:
import distributed_training

# import base miner class which takes care of most of the boilerplate
from distributed_training.base.miner import BaseMinerNeuron
from distributed_training.data.dataset import DataLoader
from distributed_training.utils.gradient_averager import (
    DTGradientAverager,
)
from distributed_training.utils.state_loader import (
    load_state_from_peer,
)

from distributed_training.utils.progress_tracker import (
    GlobalTrainingProgress,
    LocalTrainingProgress,
    update_global_tracker_state,
)
from distributed_training.utils.misc import (
    get_bandwidth,
    init_dht,
    load_wandb,
    setup_logging,
    generate_random_projection_matrix
)
from distributed_training.utils.uids import map_uid_to_peerid
from bitsandbytes.optim import LAMB
from distributed_training import __version__, __spec_version__

<<<<<<< HEAD
# GPU optimizations.
torch.backends.cudnn.benchmark = True
torch.backends.cuda.matmul.allow_tf32 = True
torch.backends.cudnn.allow_tf32 = True
# Seeds
torch.manual_seed(42)
torch.cuda.manual_seed(42)

def get_size(obj, seen=None):
    """Recursively calculate size of objects"""
    import sys
    from numbers import Number
    from collections import abc
    from sys import getsizeof

    if seen is None:
        seen = set()

    obj_id = id(obj)
    if obj_id in seen:
        return 0
    seen.add(obj_id)

    size = getsizeof(obj)

    if isinstance(obj, (str, bytes, Number, range, bytearray)):
        pass
    elif isinstance(obj, (tuple, list, set, frozenset)):
        size += sum(get_size(item, seen) for item in obj)
    elif isinstance(obj, abc.Mapping):
        size += sum(get_size(key, seen) + get_size(value, seen) for key, value in obj.items())

    return size
=======
>>>>>>> 3821fde6

class Miner(BaseMinerNeuron):
    def __init__(self, config=None):
        super(Miner, self).__init__(config=config)

        # Init Logging
        setup_logging(
            network=self.config.subtensor.network,
            netuid=self.config.netuid,
            hotkey=self.wallet.hotkey.ss58_address,
            version=__version__,
            spec_version=__spec_version__,
            run_id=None,
            ip=self.config.axon.ip
            if self.config.axon.ip != "[::]"
            else bt.utils.networking.get_external_ip(),
            port=self.config.axon.port,
            uid=self.metagraph.hotkeys.index(self.wallet.hotkey.ss58_address),
            neuron_type="miner",
        )

        # Init DHT
        init_dht(self)

        # Init Local & Global Progress
        self.local_progress = LocalTrainingProgress(
            peer_id=self.dht.peer_id.to_bytes(),
            epoch=0,
            samples_accumulated=0,
            samples_per_second=0.0,
            time=0.0,
            client_mode=False,
        )
        self.global_progress = GlobalTrainingProgress(epoch=0, samples_accumulated=0)
        update_global_tracker_state(self)

        # Init Device & Model
        self.device = self.config.neuron.device
        if self.global_progress.epoch is None:
            bt.logging.error(
                f"Model Tag Is None. Make Sure You Are Using The Correct Model Name"
            )
        self.model = (
            AutoModelForCausalLM.from_pretrained(
                self.config.neuron.model_name,
                revision=str(self.global_progress.epoch),
                trust_remote_code=True,
            )
        
            if self.global_progress.epoch
            else AutoModelForCausalLM.from_pretrained(
                self.config.neuron.model_name, trust_remote_code=True
            )
        )

        # Move the model to the appropriate device
        self.model = self.model.to(self.device)

        # Init UID
        self.uid = self.metagraph.hotkeys.index(self.wallet.hotkey.ss58_address)

        # Init Optimizer
        self.learning_rate_maximum = 6e-4
        self.weight_decay = 0.1
        param_dict = {pn: p for pn, p in self.model.named_parameters()}
        param_dict = {pn: p for pn, p in param_dict.items() if p.requires_grad}
        # create optim groups. Any parameters that is 2D will be weight decayed, otherwise no.
        # i.e. all weight tensors in matmuls + embeddings decay, all biases and layernorms don't.
        decay_params = [p for n, p in param_dict.items() if p.dim() >= 2]
        nodecay_params = [p for n, p in param_dict.items() if p.dim() < 2]
        optim_groups = [
            {"params": decay_params, "weight_decay": self.weight_decay},
            {"params": nodecay_params, "weight_decay": 0.0},
        ]
        self.opt = LAMB(
            optim_groups, lr=self.learning_rate_maximum, betas=(0.9, 0.95), eps=1e-8
        )

        # Init Gradient Averager
        self.all_reduce_timeout = 360
        self.grad_averager = DTGradientAverager(
            self.model.parameters(),
            dht=self.dht,
            prefix=f"{self.config.neuron.run_id}_grad_averager",
            compression=hivemind.Uniform8BitQuantization(),
            accumulate_grads_on=torch.device(self.device),
            start=True,
            min_group_size=5,
            min_matchmaking_time=30.0,
            request_timeout=10.0,
            next_chunk_timeout=45.0,
            allreduce_timeout=self.all_reduce_timeout - 30.0 - 15.0,
        )

        self.loop = asyncio.new_event_loop()
        self._p2p = self.loop.run_until_complete(self.dht.replicate_p2p())
        self.peer_list = self.loop.run_until_complete(self._p2p.list_peers())
        self.peer_id = self.dht.peer_id
        self.get_stub = self.grad_averager.get_stub
        self.serializer = self.grad_averager.serializer

        # Create mapping between uids to peerids
        self.uids_to_peerids = self.loop.run_until_complete(
            map_uid_to_peerid(self, range(0, self.metagraph.n))
        )
        max_retries = 3
        retries = 0
        while all(value is None for value in self.uids_to_peerids.values()) and (
            retries >= max_retries
        ):
            for retries in range(0, max_retries):
                self.uids_to_peerids = self.loop.run_until_complete(
                    map_uid_to_peerid(self, range(0, self.metagraph.n))
                )
                time.sleep(1)
        self.uids_to_peerids[self.uid] = self.dht.peer_id
        bt.logging.info(f"UID To PeerID Mapping: {self.uids_to_peerids}")

        # Load dataset
        self.dataset_loader = ()
        dataset_length = DataLoader.max_pages
        self.dataset_indices = bitarray(dataset_length)

        # Init Wandb
        if not self.config.neuron.dont_wandb_log:
            self.wandb = load_wandb(
                self, self.config, self.wallet, "miner", str(self.dht.peer_id)
            )

        # Load state from peers if miner is not on latest global epoch
        if self.local_progress.epoch != self.global_progress.epoch:
            load_state_from_peer(self, epoch=self.global_progress.epoch)

    def get_miner_info(self):
        return {
            "block": self.metagraph.block.item(),
            "stake": self.metagraph.stake[self.uid],
            "trust": self.metagraph.trust[self.uid],
            "consensus": self.metagraph.consensus[self.uid],
            "incentive": self.metagraph.incentive[self.uid],
            "emissions": self.metagraph.emission[self.uid],
        }

    async def is_alive(
        self, synapse: distributed_training.protocol.IsAlive
    ) -> distributed_training.protocol.IsAlive:
        bt.logging.info("Responded to be Active")
        synapse.completion = "True"
        synapse.epoch = self.local_progress.epoch
        return synapse

    async def all_reduce(
        self, synapse: distributed_training.protocol.AllReduce
    ) -> distributed_training.protocol.AllReduce:
        bt.logging.info("Received All Reduce Call")
        failed_gradient_all_reduce = False

        # Update the gradient averaging kwargs
        if synapse.next_chunk_timeout is not None:
            self.grad_averager.next_chunk_timeout = synapse.next_chunk_timeout
            self.grad_averager.allreduce_kwargs[
                "sender_timeout"
            ] = self.grad_averager.next_chunk_timeout
            self.grad_averager.allreduce_kwargs["reducer_timeout"] = (
                self.grad_averager.next_chunk_timeout * 2
            )
        if synapse.all_reduce_timeout is not None:
            self.grad_averager._allreduce_timeout = synapse.all_reduce_timeout
        if synapse.min_group_size is not None:
            self.grad_averager.matchmaking_kwargs[
                "min_group_size"
            ] = synapse.min_group_size
        if synapse.request_timeout is not None:
            self.grad_averager.matchmaking_kwargs[
                "request_timeout"
            ] = synapse.request_timeout
        if synapse.min_matchmaking_time is not None:
            self.grad_averager.matchmaking_kwargs[
                "min_matchmaking_time"
            ] = synapse.min_matchmaking_time

        # # Update mapping of uids to peerids
        try:
            gradient_averaging_step = self.grad_averager.step(
                timeout=(synapse.timeout - 20),
                wait=False,
                gather=self.local_progress.samples_accumulated,
            )
            start_time = time.perf_counter()

            while (gradient_averaging_step.done() is False) and (
                (time.perf_counter() - start_time) <= synapse.timeout
            ):
                time.sleep(1)

            if gradient_averaging_step.done():
                with self.grad_averager.use_averaged_gradients():  # this will fill param.grads with aggregated gradients
                    bt.logging.info("Model Weights Before Optimizer Step")
                    current_model_weights_sample = copy.copy(
                        [layer for layer in self.model.parameters()][-2][-10:].tolist()
                    )
                    bt.logging.info(current_model_weights_sample)

                    bt.logging.info("Model Gradients Before Clipping")
                    # Copy gradients
                    gradients = tuple(
                        (
                            param.grad.detach().cpu().clone()
                            if param.grad is not None
                            else torch.zeros_like(param)
                        )
                        for param in self.model.parameters()
                    )
                    bt.logging.info(gradients[-1][-10:].tolist())

                    bt.logging.info("Clipping Grads")
                    torch.nn.utils.clip_grad_norm_(self.model.parameters(), 1.0)

                    bt.logging.info(
                        "Model Gradients After Clipping Before Optimizer Step"
                    )
                    # Copy gradients
                    gradients = tuple(
                        (
                            param.grad.detach().cpu().clone()
                            if param.grad is not None
                            else torch.zeros_like(param)
                        )
                        for param in self.model.parameters()
                    )
                    bt.logging.info(gradients[-1][-10:].tolist())

                    if synapse.learning_rate is not None:
                        bt.logging.info(
                            f"Updating Optimizer Learning Rate To: {synapse.learning_rate}"
                        )
                        for param_group in self.opt.param_groups:
                            param_group["lr"] = synapse.learning_rate

                    bt.logging.info("Performing Optimizer Step")
                    self.opt.step()

                    # Reset gradient buffers
                    self.grad_averager.reset_accumulated_grads_()

                bt.logging.info("Model Weights After Optimizer Step")
                new_model_weights_sample = copy.copy(
                    [layer for layer in self.model.parameters()][-2][-10:].tolist()
                )
                bt.logging.info(new_model_weights_sample)

                if new_model_weights_sample == current_model_weights_sample:
                    bt.logging.info(
                        "Averaging Failed. Model Weights Haven't Changed. Loading Latest Model State."
                    )
                    failed_gradient_all_reduce = True
                    load_state_from_peer(self, epoch=self.local_progress.epoch + 1)

                elif sum(np.isnan(new_model_weights_sample)) > 1:
                    bt.logging.info(
                        "Averaging Failed. Model Weights Corrupted With NaNs After Running The Optimizer Step. Loading Latest Model State."
                    )
                    failed_gradient_all_reduce = True
                    state_loaded = load_state_from_peer(
                        self, epoch=self.local_progress.epoch + 1
                    )
                    if not state_loaded:
                        state_loaded = load_state_from_peer(
                            self, epoch=self.local_progress.epoch
                        )

                else:
                    # Update local progress
                    self.local_progress.epoch += 1
                    self.local_progress.samples_accumulated = 0
                    synapse.completion = "True"

            else:
                bt.logging.info("Averaging Failed. Loading Latest Model State.")
                failed_gradient_all_reduce = True
                load_state_from_peer(self)

        except Exception as e:
            bt.logging.info(
                f"Gradient Averaging Step Failed With Error: {e}. Loading Latest Model State."
            )
            failed_gradient_all_reduce = True
            update_global_tracker_state(self)
            load_state_from_peer(self, epoch=self.global_progress.epoch)
            synapse.completion = "False"

        if failed_gradient_all_reduce:
            gradient_averaging_step.cancel()
            bt.logging.info("Gradient Step Cancelled")
            with self.grad_averager.use_averaged_gradients():
                self.opt.zero_grad()
            bt.logging.info("Optimizer Gradients Zeroed")

        return synapse

    async def forward(
        self, synapse: distributed_training.protocol.Train
    ) -> distributed_training.protocol.Train:
        """
        Processes the incoming 'Train' synapse by performing a training run

        Args:
            synapse (template.protocol.Train): The synapse object containing the 'dataset_indices' data.

        Returns:
            template.protocol.Train: The synapse object with the 'loss' field set to models loss.
        """
        timeout: float = synapse.timeout
        start_time: float = time.perf_counter()

        update_global_tracker_state(self)
        if (self.local_progress.epoch != self.global_progress.epoch) or (
            sum(
                np.isnan(
                    [layer for layer in self.model.parameters()][-2][-10:].tolist()
                )
            )
            > 1
        ):
            bt.logging.info(
                "Local Epoch Behind Global Epoch. Loading Latest Model State."
            )
            load_state_from_peer(self, epoch=self.global_progress.epoch)

        search_start = random.choice(
            range(
                len(self.dataset_indices)
                - self.config.neuron.training_examples_per_miner
                + 1
            )
        )
        start = self.dataset_indices.index(
            bitarray("0" * self.config.neuron.training_examples_per_miner), search_start
        )
        group = [
            i
            for i in range(
                start, start + self.config.neuron.training_examples_per_miner
            )
        ]
        self.dataset_indices[group] = True

        # Create Dataloader
        dataloader = DataLoader(
            batch_size=self.config.neuron.local_batch_size_train,
            sequence_length=1024,
            rows=group,
        )

        total_loss = 0
        gradient_sum_list = []
        
        target_param = list(self.model.parameters())[synapse.gradient_test_index]
        
        # Generate random projection matrix
        original_dim = target_param.numel()
        projection_seed = synapse.projection_seed
        projected_dim = synapse.projected_dim

        R = generate_random_projection_matrix(projection_seed, original_dim, projected_dim).to(self.device)

        proj_gradient_list = []  # List to store projected gradients per batch

        # Training loop
        for index, batch in enumerate(dataloader):
            # Extract inputs and labels
            inputs = batch[0].to(self.device)
            labels = batch[1].to(self.device)

            # Zero Gradients
            self.opt.zero_grad()

            # Forward pass
            outputs = self.model(input_ids=inputs, labels=labels)
            loss = outputs[1]

            # Accumulate Total Loss
            total_loss += loss.detach().item()

            # Backward Pass
            loss.backward()

            # Accumulate Gradients
            self.grad_averager.accumulate_grads_(batch_size=inputs.size(0))

            # Update Tracker
<<<<<<< HEAD
            self.local_progress.samples_accumulated += inputs.size(0)
            
            # Extract gradient for the test_layer_index
            gradient = target_param.grad.detach()
            
            gradient_sum_list.append(
                torch.sum(torch.abs(gradient)).item()
                )
            
            # Project the gradient
            gradient_flat = gradient.detach().clone().view(-1)
            projected_gradient = torch.matmul(R, gradient_flat).cpu()

            # Append the projected gradient to the list
            proj_gradient_list.append(projected_gradient.tolist())
=======
            self.local_progress.samples_accumulated += len(inputs)
>>>>>>> 3821fde6

            # Log accumulation status
            bt.logging.info(f"Index: {index} | Loss: {loss.detach().item():.2f}")
            if not self.config.neuron.dont_wandb_log:
                self.wandb.log(
                    {
                        "loss": loss.detach().item(),
                        "local_epoch": self.local_progress.epoch,
                        "global_epoch": self.global_progress.epoch,
                    }
                )

        if synapse.gradient_test_index >= len(gradient):
            bt.logging.error(
                f"Request Received From A Validator Running {synapse.model_name} Whilst Current Miner Is Running {self.model.name_or_path}."
            )
            synapse.model_name = self.model.name_or_path
            return synapse
        
        # Log the shape and size of gradient_sums and projected_gradients
        bt.logging.info(f"Shape of gradient_sums: {len(gradient_sum_list)}")
        bt.logging.info(f"Shape of projected_gradients: {len(proj_gradient_list)} x {len(proj_gradient_list[0])}")

        gradient_sums_size = get_size(gradient_sum_list)
        projected_gradients_size = get_size(proj_gradient_list)
        
        bt.logging.info(f"Size of gradient_sums: {gradient_sums_size} bytes")
        bt.logging.info(f"Size of projected_gradients: {projected_gradients_size} bytes")
        bt.logging.info(f"Total size: {gradient_sums_size + projected_gradients_size} bytes")

        # Store the list of gradient sums and projected gradients in the synapse
        synapse.gradient_sums = gradient_sum_list
        synapse.projected_gradients = proj_gradient_list

        average_loss = total_loss / (index + 1)
        synapse.loss = average_loss
        synapse.dataset_indices = group

        event = {}
        event.update(self.get_miner_info())
        try:
            event.update(get_bandwidth())
        except:
            bt.logging.info("Error getting bandwidth metrics")
        event.update({"steps": index})

        if not self.config.neuron.dont_wandb_log:
            self.wandb.log(event)

<<<<<<< HEAD
        return synapse
=======
            if time.perf_counter() - start_time > timeout:
                bt.logging.error(
                    f"Timed out responding to request from {synapse.dendrite.hotkey}. Try decreasing config.neuron.training_examples_per_miner or upgrading to a faster GPU."
                )

            return synapse
>>>>>>> 3821fde6

    def warmup(
        self,
    ):
        (self)

    async def blacklist_base(self, synapse) -> typing.Tuple[bool, str]:
        """
        Determines whether an incoming request should be blacklisted and thus ignored. Your implementation should
        define the logic for blacklisting requests based on your needs and desired security parameters.

        Blacklist runs before the synapse data has been deserialized (i.e. before synapse.data is available).
        The synapse is instead contructed via the headers of the request. It is important to blacklist
        requests before they are deserialized to avoid wasting resources on requests that will be ignored.

        Args:
            synapse (template.protocol.Train): A synapse object constructed from the headers of the incoming request.

        Returns:
            Tuple[bool, str]: A tuple containing a boolean indicating whether the synapse's hotkey is blacklisted,
                            and a string providing the reason for the decision.

        This function is a security measure to prevent resource wastage on undesired requests. It should be enhanced
        to include checks against the metagraph for entity registration, validator status, and sufficient stake
        before deserialization of synapse data to minimize processing overhead.

        Example blacklist logic:
        - Reject if the hotkey is not a registered entity within the metagraph.
        - Consider blacklisting entities that are not validators or have insufficient stake.

        In practice it would be wise to blacklist requests from entities that are not validators, or do not have
        enough stake. This can be checked via metagraph.S and metagraph.validator_permit. You can always attain
        the uid of the sender via a metagraph.hotkeys.index( synapse.dendrite.hotkey ) call.

        Otherwise, allow the request to be processed further.
        """
        hotkey = synapse.dendrite.hotkey
        synapse_type = type(synapse).__name__

        uid = None
        axon = None
        for _uid, _axon in enumerate(self.metagraph.axons):
            if _axon.hotkey == hotkey:
                uid = _uid
                axon = _axon
                break

        if uid is None:
            bt.logging.trace(
                f"Blacklisting unrecognized hotkey: {synapse.dendrite.hotkey}"
            )
            return (
                True,
                f"Blacklisted a non registered hotkey's {synapse_type} request from {hotkey}",
            )

        if self.config.blacklist.force_validator_permit and (
            not self.config.blacklist.allow_non_registered
        ):
            # Check stake if uid is recognize
            tao = self.metagraph.neurons[uid].stake.tao
            if tao < self.config.neuron.vpermit_tao_limit:
                return (
                    True,
                    f"Blacklisted a low stake {synapse_type} request: {tao} < {self.config.neuron.vpermit_tao_limit} from {hotkey}",
                )

        if synapse.dendrite.hotkey not in self.metagraph.hotkeys:
            # Ignore requests from unrecognized entities.
            bt.logging.trace(
                f"Blacklisting unrecognized hotkey {synapse.dendrite.hotkey}"
            )
            return True, "Unrecognized hotkey"

        bt.logging.trace(
            f"Not Blacklisting recognized hotkey {synapse.dendrite.hotkey}"
        )
        return False, "Hotkey recognized!"

    async def blacklist_is_alive(
        self, synapse: distributed_training.protocol.IsAlive
    ) -> typing.Tuple[bool, str]:
        blacklist = await self.blacklist_base(synapse)
        bt.logging.debug(blacklist[1])
        return blacklist

    async def blacklist_all_reduce(
        self, synapse: distributed_training.protocol.AllReduce
    ) -> typing.Tuple[bool, str]:
        blacklist = await self.blacklist_base(synapse)
        bt.logging.debug(blacklist[1])
        return blacklist

    async def blacklist_train(
        self, synapse: distributed_training.protocol.Train
    ) -> typing.Tuple[bool, str]:
        blacklist = await self.blacklist_base(synapse)
        bt.logging.info(blacklist[1])
        return blacklist

    async def priority_base(
        self, synapse: distributed_training.protocol.Train
    ) -> float:
        """
        The priority function determines the order in which requests are handled. More valuable or higher-priority
        requests are processed before others. You should design your own priority mechanism with care.

        This implementation assigns priority to incoming requests based on the calling entity's stake in the metagraph.

        Args:
            synapse (template.protocol.Train): The synapse object that contains metadata about the incoming request.

        Returns:
            float: A priority score derived from the stake of the calling entity.

        Miners may recieve messages from multiple entities at once. This function determines which request should be
        processed first. Higher values indicate that the request should be processed first. Lower values indicate
        that the request should be processed later.

        Example priority logic:
        - A higher stake results in a higher priority value.
        """
        caller_uid = self.metagraph.hotkeys.index(
            synapse.dendrite.hotkey
        )  # Get the caller index.
        prirority = float(
            self.metagraph.S[caller_uid]
        )  # Return the stake as the priority.
        bt.logging.trace(
            f"Prioritizing {synapse.dendrite.hotkey} with value: ", prirority
        )
        return prirority


# This is the main function, which runs the miner.
if __name__ == "__main__":
    with Miner() as miner:
        while True:
            bt.logging.info("Miner running...", time.time())
            time.sleep(5)<|MERGE_RESOLUTION|>--- conflicted
+++ resolved
@@ -58,7 +58,6 @@
 from bitsandbytes.optim import LAMB
 from distributed_training import __version__, __spec_version__
 
-<<<<<<< HEAD
 # GPU optimizations.
 torch.backends.cudnn.benchmark = True
 torch.backends.cuda.matmul.allow_tf32 = True
@@ -66,34 +65,6 @@
 # Seeds
 torch.manual_seed(42)
 torch.cuda.manual_seed(42)
-
-def get_size(obj, seen=None):
-    """Recursively calculate size of objects"""
-    import sys
-    from numbers import Number
-    from collections import abc
-    from sys import getsizeof
-
-    if seen is None:
-        seen = set()
-
-    obj_id = id(obj)
-    if obj_id in seen:
-        return 0
-    seen.add(obj_id)
-
-    size = getsizeof(obj)
-
-    if isinstance(obj, (str, bytes, Number, range, bytearray)):
-        pass
-    elif isinstance(obj, (tuple, list, set, frozenset)):
-        size += sum(get_size(item, seen) for item in obj)
-    elif isinstance(obj, abc.Mapping):
-        size += sum(get_size(key, seen) + get_size(value, seen) for key, value in obj.items())
-
-    return size
-=======
->>>>>>> 3821fde6
 
 class Miner(BaseMinerNeuron):
     def __init__(self, config=None):
@@ -485,7 +456,6 @@
             self.grad_averager.accumulate_grads_(batch_size=inputs.size(0))
 
             # Update Tracker
-<<<<<<< HEAD
             self.local_progress.samples_accumulated += inputs.size(0)
             
             # Extract gradient for the test_layer_index
@@ -501,9 +471,6 @@
 
             # Append the projected gradient to the list
             proj_gradient_list.append(projected_gradient.tolist())
-=======
-            self.local_progress.samples_accumulated += len(inputs)
->>>>>>> 3821fde6
 
             # Log accumulation status
             bt.logging.info(f"Index: {index} | Loss: {loss.detach().item():.2f}")
@@ -522,17 +489,6 @@
             )
             synapse.model_name = self.model.name_or_path
             return synapse
-        
-        # Log the shape and size of gradient_sums and projected_gradients
-        bt.logging.info(f"Shape of gradient_sums: {len(gradient_sum_list)}")
-        bt.logging.info(f"Shape of projected_gradients: {len(proj_gradient_list)} x {len(proj_gradient_list[0])}")
-
-        gradient_sums_size = get_size(gradient_sum_list)
-        projected_gradients_size = get_size(proj_gradient_list)
-        
-        bt.logging.info(f"Size of gradient_sums: {gradient_sums_size} bytes")
-        bt.logging.info(f"Size of projected_gradients: {projected_gradients_size} bytes")
-        bt.logging.info(f"Total size: {gradient_sums_size + projected_gradients_size} bytes")
 
         # Store the list of gradient sums and projected gradients in the synapse
         synapse.gradient_sums = gradient_sum_list
@@ -553,16 +509,12 @@
         if not self.config.neuron.dont_wandb_log:
             self.wandb.log(event)
 
-<<<<<<< HEAD
+        if time.perf_counter() - start_time > timeout:
+            bt.logging.error(
+                f"Timed out responding to request from {synapse.dendrite.hotkey}. Try decreasing config.neuron.training_examples_per_miner or upgrading to a faster GPU."
+            )
+
         return synapse
-=======
-            if time.perf_counter() - start_time > timeout:
-                bt.logging.error(
-                    f"Timed out responding to request from {synapse.dendrite.hotkey}. Try decreasing config.neuron.training_examples_per_miner or upgrading to a faster GPU."
-                )
-
-            return synapse
->>>>>>> 3821fde6
 
     def warmup(
         self,
