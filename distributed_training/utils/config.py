--- conflicted
+++ resolved
@@ -19,10 +19,11 @@
 import argparse
 import os
 
-import bittensor as bt
 import torch
 from loguru import logger
-from distributed_training import __version__, __run__
+
+import bittensor as bt
+from distributed_training import __run__, __version__
 
 
 def check_config(cls, config: "bt.Config"):
@@ -123,11 +124,7 @@
         "--neuron.model_name",
         type=str,
         help="The model to be trained",
-<<<<<<< HEAD
-        default="distributed/gpt2-124m",
-=======
         default="distributed/optimized-gpt2-250m",
->>>>>>> a1692526
     )
 
     parser.add_argument(
