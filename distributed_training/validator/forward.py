# The MIT License (MIT)
# Copyright © 2023 Yuma Rao
# Copyright © 2023 KMFODA

# Permission is hereby granted, free of charge, to any person obtaining a copy of this software and associated
# documentation files (the “Software”), to deal in the Software without restriction, including without limitation
# the rights to use, copy, modify, merge, publish, distribute, sublicense, and/or sell copies of the Software,
# and to permit persons to whom the Software is furnished to do so, subject to the following conditions:

# The above copyright notice and this permission notice shall be included in all copies or substantial portions of
# the Software.

# THE SOFTWARE IS PROVIDED “AS IS”, WITHOUT WARRANTY OF ANY KIND, EXPRESS OR IMPLIED, INCLUDING BUT NOT LIMITED TO
# THE WARRANTIES OF MERCHANTABILITY, FITNESS FOR A PARTICULAR PURPOSE AND NONINFRINGEMENT. IN NO EVENT SHALL
# THE AUTHORS OR COPYRIGHT HOLDERS BE LIABLE FOR ANY CLAIM, DAMAGES OR OTHER LIABILITY, WHETHER IN AN ACTION
# OF CONTRACT, TORT OR OTHERWISE, ARISING FROM, OUT OF OR IN CONNECTION WITH THE SOFTWARE OR THE USE OR OTHER
# DEALINGS IN THE SOFTWARE.

import asyncio
import base64
import copy
import random
import time

import bittensor as bt
import numpy as np
import torch
from hivemind.averaging.group_info import GroupInfo
from hivemind.dht import DHTID
from huggingface_hub import create_tag, list_repo_refs
from huggingface_hub.utils import HfHubHTTPError

import distributed_training
from distributed_training.utils.misc import get_bandwidth
from distributed_training.utils.progress_tracker import update_global_tracker_state
from distributed_training.utils.state_loader import load_state_from_peer
from distributed_training.utils.uids import get_random_uids, map_uid_to_peerid
from distributed_training.validator.reward import get_rewards, score_blacklist


async def forward(self):
    """
    The forward function is called by the validator every time step.

    It is responsible for querying the network and scoring the responses.

    Args:
        self (:obj:`bittensor.neuron.Neuron`): The neuron object which contains all the necessary state for the validator.

    """
    failed_senders = None
    update_global_tracker_state(self)
    if self.global_progress.epoch is not None:
        if self.local_progress.epoch < self.global_progress.epoch:
            bt.logging.info(
                "Local Epoch Behind Global Epoch. Loading Latest Model State."
            )
            load_state_from_peer(self)

    # Evaluate wether to run an AllReduce or a Train synapse based on the global samples accumulated
    if (
        (
            (
                self.config.neuron.global_batch_size_train
                - self.global_progress.samples_accumulated
            )
            <= 25
        )
        and (self.global_progress.epoch == self.local_progress.epoch)
        and (
            (self.uid != self.master_uid)
            or (self.local_progress.samples_accumulated != 0)
        )
    ):
        # If running an AllReduce synapse, call as many miners as possible
        sample_size = int(self.metagraph.n)
        all_reduce = True
        self.event.update({"synapse_type": "all_reduce"})

    else:
        # If running a Train synapse call, only call the sample_size
        sample_size = self.config.neuron.sample_size
        all_reduce = False
        self.event.update({"synapse_type": "train"})

<<<<<<< HEAD
    # Get active miners
    self.miner_uids = await get_random_uids(
        self,
        dendrite=self.dendrite,
        k=sample_size,
        epoch=self.local_progress.epoch if all_reduce else None,
    )

    self.event.update({"uids": self.miner_uids})
    bt.logging.info(f"UIDs:  {self.miner_uids}")

    if self.miner_uids.tolist() == []:
        responses = [[]]
        bt.logging.info("No Active Miners Found This Step.")
    else:
        query_tasks = []

        ## AllReduce synapse
        if all_reduce:
            start_time = time.perf_counter()

            group_peerids = None
            blacklist_scores = None

            # Map UIDs to PeerIds
            while (
                (group_peerids is None)
                or (blacklist_scores is None)
                # or (blacklist_scores.sum().item() == 0) #TODO
                or any(
                    scores_ids_tuple[1] is None
                    for index, scores_ids_tuple in enumerate(
                        zip(blacklist_scores, group_peerids.values())
                    )
                    if (index != self.uid) and (scores_ids_tuple[0] != 0)
                )
            ):
                group_peerids = await map_uid_to_peerid(self, self.miner_uids.tolist())
                self.uids_to_peerids = group_peerids
                blacklist_scores = await score_blacklist(self, group_peerids.keys())
                bt.logging.info(f"group_peerids: {group_peerids}")
                bt.logging.info(f"blacklist_scores: {blacklist_scores}")

            bt.logging.info(f"While loop finished...")

            # Filter any UIDs not connected to the DHT
            group_peerids = {
                key: group_peerids[key]
                for i, key in enumerate(group_peerids.keys())
                if blacklist_scores[i] != 0.0
            }

            self.miner_uids = torch.tensor(list(group_peerids.keys())).to(self.device)

            # Map uids to peerids
            self.peerids_to_uids = {
                str(value): key for key, value in self.uids_to_peerids.items()
            }

            group_id = DHTID.generate().to_bytes()

            bt.logging.info("DHT ID:", self.dht.peer_id)
            bt.logging.info("Group Peer IDs:", list(group_peerids.values()))

            ordered_peer_ids = [self.dht.peer_id] + list(group_peerids.values())

            group = distributed_training.protocol.Group(
                peer_count=len(group_peerids) + 1,  # Including the local peer
                peer_ids=[peer_id.to_string() for peer_id in ordered_peer_ids],
                group_id=base64.b64encode(group_id),
            )

            # Define a custom group for all-reduce
            custom_group = GroupInfo(group_id, tuple(ordered_peer_ids), gathered=None)

            bt.logging.info("Performing Gradient Averaging")
            gradient_averaging_step = self.grad_averager.step(
                custom_group_info=custom_group,
                wait=False,
                peerids_to_uids=self.peerids_to_uids,
            )

            learning_rate = self.get_learning_rate()
            bt.logging.info(f"Current Learning Rate: {learning_rate}")

            queries = [
                distributed_training.protocol.AllReduce(
                    group=group,
                    timeout=self.all_reduce_timeout
                    - (
                        time.perf_counter() - start_time
                    ),  # Subtracting this step from the timeout
                    learning_rate=learning_rate,
                )
                for _ in self.miner_uids
            ]

        ## Train synapse
=======
    if (self.uid == self.master_uid) or (all_reduce == False):
        if all_reduce:
            # Get active miners
            while len(self.miner_uids) < 10:
                bt.logging.info(
                    f"Found {len(self.miner_uids)} UIDs. Attempting to find {10-len(self.miner_uids)} more UIDs."
                )
                self.miner_uids = await get_random_uids(
                    self,
                    dendrite=self.dendrite,
                    k=sample_size,
                    epoch=self.local_progress.epoch if all_reduce else None,
                )
        else:
            self.miner_uids = await get_random_uids(
                self,
                dendrite=self.dendrite,
                k=sample_size,
                epoch=self.local_progress.epoch if all_reduce else None,
            )

        self.event.update({"uids": self.miner_uids})
        bt.logging.info(f"UIDs:  {self.miner_uids}")

        if self.miner_uids.tolist() == []:
            responses = [[]]
            bt.logging.info("No Active Miners Found This Step.")
>>>>>>> 9c9dc6d8
        else:
            query_tasks = []
            if all_reduce:
                bt.logging.info("Performing Gradient Averaging")
                self.peerids_to_uids = {
                    str(value): key for key, value in self.uids_to_peerids.items()
                }
                gradient_averaging_step = self.grad_averager.step(
                    wait=False,
                )
                # peerids_to_uids = self.peerids_to_uids)
                self.learning_rate = self.get_learning_rate()
                bt.logging.info(f"Current Learning Rate: {self.learning_rate}")

<<<<<<< HEAD
        # Query the network
        query_tasks.append(
            self.dendrite_pool.async_forward(
                self.miner_uids, queries, timeout=self.all_reduce_timeout
            )
        )
        bt.logging.info("Query Sent Out")
        responses = await asyncio.gather(*query_tasks)
        bt.logging.info("Query Responses Received")

        # Process the AllReduce query responses
        if all_reduce and responses != [[]]:
            failed_gradient_all_reduce = False
            # Wait for gradient averaging to finish
            while (not gradient_averaging_step.done()) and (
                (time.perf_counter() - start_time) <= self.all_reduce_timeout
            ):
                await asyncio.sleep(1)

            if gradient_averaging_step.done():
                
                # Check if there are failed senders
                averaging_result = gradient_averaging_step.result()
                if averaging_result is not True:
                    failed_senders = averaging_result
                    bt.logging.info(f"Failed senders detected: {failed_senders}")
                    
                # Optimizer Step
                with self.grad_averager.use_averaged_gradients():
                    # Log Model Weight Before Optimizer Step
                    bt.logging.info("Model Weights Before Optimizer Step")
                    current_model_weights_sample = copy.copy(
                        [layer for layer in self.model.parameters()][-2][-10:].tolist()
=======
                queries = [
                    distributed_training.protocol.AllReduce(
                        learning_rate=self.learning_rate
>>>>>>> 9c9dc6d8
                    )
                    for _ in self.miner_uids
                ]
            else:
                # Get a random layer to check gradients against
                gradient_test_index = random.choice(self.test_layer_indices)
                queries = [
                    distributed_training.protocol.Train(
                        model_name=self.model.name_or_path,
                        gradient_test_index=gradient_test_index,
                    )
                    for _ in self.miner_uids
                ]

            # Query the network
            query_tasks.append(
                self.dendrite_pool.async_forward(
                    self.miner_uids,
                    queries,
                    timeout=self.all_reduce_timeout
                    if all_reduce
                    else self.train_timeout,
                )
            )
            bt.logging.info("Query Sent Out")
            start_time = time.perf_counter()
            responses = await asyncio.gather(*query_tasks)
            bt.logging.info("Query Responses Received")

            # Process the AllReduce query responses
            if all_reduce and responses != [[]]:
                failed_gradient_all_reduce = False
                # Wait for gradient averaging to finish
                while (gradient_averaging_step.done() is False) and (
                    (time.perf_counter() - start_time) <= (self.all_reduce_timeout)
                ):
                    time.sleep(1)

                if gradient_averaging_step.done():
                    # Optimizer Step
                    with self.grad_averager.use_averaged_gradients():
                        # Log Model Weight Before Optimizer Step
                        bt.logging.info("Model Weights Before Optimizer Step")
                        current_model_weights_sample = copy.copy(
                            [layer for layer in self.model.parameters()][-2][
                                -10:
                            ].tolist()
                        )
                        bt.logging.info(current_model_weights_sample)

                        bt.logging.info("Model Gradients Before Clipping")
                        # Copy gradients
                        gradients = tuple(
                            (
                                param.grad.detach().cpu().clone()
                                if param.grad is not None
                                else torch.zeros_like(param)
                            )
                            for param in self.model.parameters()
                        )
                        bt.logging.info(gradients[-1][-10:].tolist())

                        bt.logging.info("Clipping Grads")
                        torch.nn.utils.clip_grad_norm_(self.model.parameters(), 1.0)

                        bt.logging.info(
                            "Model Gradients After Clipping Before Optimizer Step"
                        )
                        # Copy gradients
                        gradients = tuple(
                            (
                                param.grad.detach().cpu().clone()
                                if param.grad is not None
                                else torch.zeros_like(param)
                            )
                            for param in self.model.parameters()
                        )
                        bt.logging.info(gradients[-1][-10:].tolist())

                        bt.logging.info(
                            f"Updating Optimizer Learning Rate To: {self.learning_rate}"
                        )
                        for param_group in self.opt.param_groups:
                            param_group["lr"] = self.learning_rate

                        # Update model parameters using averaged gradients
                        bt.logging.info("Performing Optimizer Step")
                        self.opt.step()

                        # Reset gradient buffers
                        self.grad_averager.reset_accumulated_grads_()

                    # Log Model Weight After Optimizer Step
                    bt.logging.info("Model Weights After Optimizer Step")
                    new_model_weights_sample = copy.copy(
                        [layer for layer in self.model.parameters()][-2][-10:].tolist()
                    )
                    bt.logging.info(new_model_weights_sample)

                    if new_model_weights_sample == current_model_weights_sample:
                        bt.logging.info(
                            "Averaging Failed. Model Weights Haven't Changed. Loading Latest Model State."
                        )
                        failed_gradient_all_reduce = True
                        load_state_from_peer(self, epoch=self.local_progress.epoch + 1)

                    elif sum(np.isnan(new_model_weights_sample)) > 1:
                        bt.logging.info(
                            "Averaging Failed. Model Weights Corrupted With NaNs After Running The Optimizer Step. Loading Latest Model State."
                        )
                        failed_gradient_all_reduce = True
                        state_loaded = load_state_from_peer(
                            self, epoch=self.local_progress.epoch + 1
                        )
                        if not state_loaded:
                            state_loaded = load_state_from_peer(
                                self, epoch=self.local_progress.epoch
                            )

                    else:
                        # Update local progress
                        self.local_progress.epoch += 1
                        self.local_progress.samples_accumulated = 0

                        # Push to HF Hub if the current validator is the first to update
                        refs = list_repo_refs(
                            self.config.neuron.model_name, repo_type="model"
                        )
                        tag_name = (
                            max([int(tag.name) for tag in refs.tags])
                            if refs.tags
                            else None
                        )
                        bt.logging.info(f"Old Model Tag {tag_name}")
                        if (
                            tag_name is not None
                        ) and tag_name < self.local_progress.epoch:
                            attempt = 0
                            while attempt < self.model_upload_retry_limit:
                                try:
                                    bt.logging.info(
                                        "Pushing New Model Weights To HF Hub."
                                    )
                                    self.model.push_to_hub(
                                        self.config.neuron.model_name,
                                        commit_message=f"Epoch {self.local_progress.epoch}",
                                    )
                                    create_tag(
                                        self.config.neuron.model_name,
                                        repo_type="model",
                                        tag=str(self.local_progress.epoch),
                                        tag_message=f"Epoch {self.local_progress.epoch}",
                                    )
                                    refs = list_repo_refs(
                                        self.config.neuron.model_name, repo_type="model"
                                    )
                                    tag_name = max([int(tag.name) for tag in refs.tags])
                                    bt.logging.info(f"New Model Tag {tag_name}")
                                    break

                                except HfHubHTTPError:
                                    bt.logging.info(
                                        f"Model With Tag {tag_name} Already Uploaded to HF Hub. Loading That Model."
                                    )
                                    state_loaded = load_state_from_peer(
                                        self, epoch=tag_name
                                    )
                                    if state_loaded:
                                        break
                                except Exception as e:
                                    attempt += 1
                                    bt.logging.warning(
                                        f"Failed To Upload Model To HF hub, Retrying. Attempt {attempt}/{self.model_upload_retry_limit}."
                                    )
                                    if attempt < self.model_upload_retry_limit:
                                        # Wait before the next retry
                                        time.sleep(self.model_upload_retry_delay)
                                    else:
                                        bt.logging.error(
                                            "Maximum Retry Limit Reached. Unable To Upload Model To HF Hub."
                                        )
                                        raise

                else:
                    bt.logging.info("Averaging Failed. Loading Latest Model State.")
                    failed_gradient_all_reduce = True
                    load_state_from_peer(self)

                if failed_gradient_all_reduce:
                    gradient_averaging_step.cancel()
                    bt.logging.info("Gradient Step Cancelled")

            # Process the Train query responses
            else:
<<<<<<< HEAD
                bt.logging.info("Averaging Failed. Loading Latest Model State.")
                failed_gradient_all_reduce = True
                gradient_averaging_step.cancel()
                load_state_from_peer(self)

            if failed_gradient_all_reduce:
                bt.logging.info("Gradient Step Cancelled")
                with self.grad_averager.use_averaged_gradients():
                    self.opt.zero_grad()
                bt.logging.info("Optimizer Gradients Zeroed")

            self.step_scheduled = False
        # Process the Train query responses
        else:
            bt.logging.info(
                "Received Responses: "
                + str(
=======
                bt.logging.info(
                    "Received Responses: "
                    + str(
                        [
                            {
                                "Loss": response.loss,
                                "Dataset Indices": (
                                    min(response.dataset_indices),
                                    max(response.dataset_indices),
                                ),
                                "IP": self.metagraph.axons[uid].ip,
                                "Port": self.metagraph.axons[uid].port,
                                "Hotkey": self.metagraph.axons[uid].hotkey,
                            }
                            for response, uid in zip(responses[0], self.miner_uids)
                            if response.dendrite.status_code == 200
                            and (response.dataset_indices is not None)
                        ]
                    )
                )
                self.average_loss = np.array(
>>>>>>> 9c9dc6d8
                    [
                        response.loss
                        for response, uid in zip(responses[0], self.miner_uids)
                        if response.dendrite.status_code == 200
                        and (response.dataset_indices is not None)
                    ]
                ).mean()
                bt.logging.info(f"Current Average Miner Loss: {self.average_loss}")

    else:
        bt.logging.info(
            f"Waiting {self.all_reduce_timeout + 30} seconds whilst master UID completes all reduce."
        )
        time.sleep(self.all_reduce_timeout + 30)
        self.miner_uids = []
        responses = [[]]

    rewards = await get_rewards(
        self, uids=self.miner_uids, responses=responses, all_reduce=all_reduce, failed_senders=failed_senders
    )

    # Normalise Rewards
    if rewards.sum() != 0:
        rewards = rewards / rewards.sum()

    bt.logging.info(f"Final Scores: {rewards}")

    # Update the tracker based on the rewards
    if not all_reduce:
        self.update_local_tracker_state(rewards, responses)
    self.event.update(
        {
            "local_samples_accumulated": self.local_progress.samples_accumulated,
            "local_epoch": self.local_progress.epoch,
            "global_samples_accumulated": self.global_progress.samples_accumulated,
            "global_epoch": self.global_progress.epoch,
            "average_miner_loss": self.average_loss,
            "learning_rate": self.learning_rate,
        }
    )

    # Update the scores based on the rewards.
    self.update_scores(rewards, self.miner_uids)

    self.event.update(self.get_validator_info())
    try:
        self.event.update(get_bandwidth())
    except:
        bt.logging.info("Error getting bandwidth metrics")

    return responses<|MERGE_RESOLUTION|>--- conflicted
+++ resolved
@@ -52,12 +52,10 @@
     update_global_tracker_state(self)
     if self.global_progress.epoch is not None:
         if self.local_progress.epoch < self.global_progress.epoch:
-            bt.logging.info(
-                "Local Epoch Behind Global Epoch. Loading Latest Model State."
-            )
+            bt.logging.info("Local Epoch Behind Global Epoch. Loading Latest Model State.")
             load_state_from_peer(self)
 
-    # Evaluate wether to run an AllReduce or a Train synapse based on the global samples accumulated
+    # Evaluate whether to run an AllReduce or a Train synapse based on the global samples accumulated
     if (
         (
             (
@@ -66,24 +64,19 @@
             )
             <= 25
         )
+        and (not self.step_scheduled)
         and (self.global_progress.epoch == self.local_progress.epoch)
-        and (
-            (self.uid != self.master_uid)
-            or (self.local_progress.samples_accumulated != 0)
-        )
     ):
         # If running an AllReduce synapse, call as many miners as possible
-        sample_size = int(self.metagraph.n)
+        sample_size = int(self.metagraph.n) # TODO Set allreduce group size
         all_reduce = True
         self.event.update({"synapse_type": "all_reduce"})
-
     else:
         # If running a Train synapse call, only call the sample_size
         sample_size = self.config.neuron.sample_size
         all_reduce = False
         self.event.update({"synapse_type": "train"})
 
-<<<<<<< HEAD
     # Get active miners
     self.miner_uids = await get_random_uids(
         self,
@@ -112,7 +105,6 @@
             while (
                 (group_peerids is None)
                 or (blacklist_scores is None)
-                # or (blacklist_scores.sum().item() == 0) #TODO
                 or any(
                     scores_ids_tuple[1] is None
                     for index, scores_ids_tuple in enumerate(
@@ -172,60 +164,24 @@
             queries = [
                 distributed_training.protocol.AllReduce(
                     group=group,
-                    timeout=self.all_reduce_timeout
-                    - (
-                        time.perf_counter() - start_time
-                    ),  # Subtracting this step from the timeout
+                    timeout=self.all_reduce_timeout - (time.perf_counter() - start_time),
                     learning_rate=learning_rate,
                 )
                 for _ in self.miner_uids
             ]
 
         ## Train synapse
-=======
-    if (self.uid == self.master_uid) or (all_reduce == False):
-        if all_reduce:
-            # Get active miners
-            while len(self.miner_uids) < 10:
-                bt.logging.info(
-                    f"Found {len(self.miner_uids)} UIDs. Attempting to find {10-len(self.miner_uids)} more UIDs."
-                )
-                self.miner_uids = await get_random_uids(
-                    self,
-                    dendrite=self.dendrite,
-                    k=sample_size,
-                    epoch=self.local_progress.epoch if all_reduce else None,
-                )
         else:
-            self.miner_uids = await get_random_uids(
-                self,
-                dendrite=self.dendrite,
-                k=sample_size,
-                epoch=self.local_progress.epoch if all_reduce else None,
-            )
-
-        self.event.update({"uids": self.miner_uids})
-        bt.logging.info(f"UIDs:  {self.miner_uids}")
-
-        if self.miner_uids.tolist() == []:
-            responses = [[]]
-            bt.logging.info("No Active Miners Found This Step.")
->>>>>>> 9c9dc6d8
-        else:
-            query_tasks = []
-            if all_reduce:
-                bt.logging.info("Performing Gradient Averaging")
-                self.peerids_to_uids = {
-                    str(value): key for key, value in self.uids_to_peerids.items()
-                }
-                gradient_averaging_step = self.grad_averager.step(
-                    wait=False,
-                )
-                # peerids_to_uids = self.peerids_to_uids)
-                self.learning_rate = self.get_learning_rate()
-                bt.logging.info(f"Current Learning Rate: {self.learning_rate}")
-
-<<<<<<< HEAD
+            # Get a random layer to check gradients against
+            gradient_test_index = random.choice(self.test_layer_indices)
+            queries = [
+                distributed_training.protocol.Train(
+                    model_name=self.model.name_or_path,
+                    gradient_test_index=gradient_test_index,
+                )
+                for _ in self.miner_uids
+            ]
+
         # Query the network
         query_tasks.append(
             self.dendrite_pool.async_forward(
@@ -246,219 +202,121 @@
                 await asyncio.sleep(1)
 
             if gradient_averaging_step.done():
-                
                 # Check if there are failed senders
                 averaging_result = gradient_averaging_step.result()
                 if averaging_result is not True:
                     failed_senders = averaging_result
                     bt.logging.info(f"Failed senders detected: {failed_senders}")
-                    
+                
                 # Optimizer Step
                 with self.grad_averager.use_averaged_gradients():
                     # Log Model Weight Before Optimizer Step
                     bt.logging.info("Model Weights Before Optimizer Step")
                     current_model_weights_sample = copy.copy(
                         [layer for layer in self.model.parameters()][-2][-10:].tolist()
-=======
-                queries = [
-                    distributed_training.protocol.AllReduce(
-                        learning_rate=self.learning_rate
->>>>>>> 9c9dc6d8
-                    )
-                    for _ in self.miner_uids
-                ]
+                    )
+                    bt.logging.info(current_model_weights_sample)
+
+                    bt.logging.info("Model Gradients Before Optimizer Step")
+                    # Copy gradients
+                    gradients = tuple(
+                        (
+                            param.grad.detach().cpu().clone()
+                            if param.grad is not None
+                            else torch.zeros_like(param)
+                        )
+                        for param in self.model.parameters()
+                    )
+                    bt.logging.info(gradients[-1][-10:].tolist())
+
+                    bt.logging.info("Performing Optimizer Step")
+                    # Update model parameters using averaged gradients
+                    self.opt.step()
+
+                # Log Model Weight After Optimizer Step
+                bt.logging.info("Model Weights After Optimizer Step")
+                new_model_weights_sample = copy.copy(
+                    [layer for layer in self.model.parameters()][-2][-10:].tolist()
+                )
+                bt.logging.info(new_model_weights_sample)
+
+                if new_model_weights_sample == current_model_weights_sample:
+                    bt.logging.info(
+                        "Averaging Failed. Model Weights Haven't Changed. Loading Latest Model State."
+                    )
+                    failed_gradient_all_reduce = True
+                    load_state_from_peer(self, epoch=self.local_progress.epoch + 1)
+
+                elif sum(np.isnan(new_model_weights_sample)) > 1:
+                    bt.logging.info(
+                        "Averaging Failed. Model Weights Corrupted With NaNs After Running The Optimizer Step. Loading Latest Model State."
+                    )
+                    failed_gradient_all_reduce = True
+                    state_loaded = load_state_from_peer(
+                        self, epoch=self.local_progress.epoch + 1
+                    )
+                    if not state_loaded:
+                        state_loaded = load_state_from_peer(
+                            self, epoch=self.local_progress.epoch
+                        )
+
+                else:
+                    # Reset gradients and update local progress
+                    self.grad_averager.reset_accumulated_grads_()
+                    self.local_progress.epoch += 1
+                    self.local_progress.samples_accumulated = 0
+
+                    # Push to HF Hub if the current validator is the first to update
+                    refs = list_repo_refs(
+                        self.config.neuron.model_name, repo_type="model"
+                    )
+                    tag_name = (
+                        max([int(tag.name) for tag in refs.tags]) if refs.tags else None
+                    )
+                    bt.logging.info(f"Old Model Tag {tag_name}")
+                    if (tag_name is not None) and tag_name < self.local_progress.epoch:
+                        attempt = 0
+                        while attempt < self.model_upload_retry_limit:
+                            try:
+                                bt.logging.info("Pushing New Model Weights To HF Hub.")
+                                self.model.push_to_hub(self.config.neuron.model_name)
+                                create_tag(
+                                    self.config.neuron.model_name,
+                                    repo_type="model",
+                                    tag=str(self.local_progress.epoch),
+                                    tag_message=f"Epoch {self.local_progress.epoch}",
+                                )
+                                refs = list_repo_refs(
+                                    self.config.neuron.model_name, repo_type="model"
+                                )
+                                tag_name = max([int(tag.name) for tag in refs.tags])
+                                bt.logging.info(f"New Model Tag {tag_name}")
+                                break
+
+                            except HfHubHTTPError:
+                                bt.logging.info(
+                                    f"Model With Tag {tag_name} Already Uploaded to HF Hub. Loading That Model."
+                                )
+                                state_loaded = load_state_from_peer(
+                                    self, epoch=tag_name
+                                )
+                                if state_loaded:
+                                    break
+                            except Exception as e:
+                                attempt += 1
+                                bt.logging.warning(
+                                    f"Failed To Upload Model To HF hub, Retrying. Attempt {attempt}/{self.model_upload_retry_limit}."
+                                )
+                                if attempt < self.model_upload_retry_limit:
+                                    # Wait before the next retry
+                                    time.sleep(self.model_upload_retry_delay)
+                                else:
+                                    bt.logging.error(
+                                        "Maximum Retry Limit Reached. Unable To Upload Model To HF Hub."
+                                    )
+                                    raise
+
             else:
-                # Get a random layer to check gradients against
-                gradient_test_index = random.choice(self.test_layer_indices)
-                queries = [
-                    distributed_training.protocol.Train(
-                        model_name=self.model.name_or_path,
-                        gradient_test_index=gradient_test_index,
-                    )
-                    for _ in self.miner_uids
-                ]
-
-            # Query the network
-            query_tasks.append(
-                self.dendrite_pool.async_forward(
-                    self.miner_uids,
-                    queries,
-                    timeout=self.all_reduce_timeout
-                    if all_reduce
-                    else self.train_timeout,
-                )
-            )
-            bt.logging.info("Query Sent Out")
-            start_time = time.perf_counter()
-            responses = await asyncio.gather(*query_tasks)
-            bt.logging.info("Query Responses Received")
-
-            # Process the AllReduce query responses
-            if all_reduce and responses != [[]]:
-                failed_gradient_all_reduce = False
-                # Wait for gradient averaging to finish
-                while (gradient_averaging_step.done() is False) and (
-                    (time.perf_counter() - start_time) <= (self.all_reduce_timeout)
-                ):
-                    time.sleep(1)
-
-                if gradient_averaging_step.done():
-                    # Optimizer Step
-                    with self.grad_averager.use_averaged_gradients():
-                        # Log Model Weight Before Optimizer Step
-                        bt.logging.info("Model Weights Before Optimizer Step")
-                        current_model_weights_sample = copy.copy(
-                            [layer for layer in self.model.parameters()][-2][
-                                -10:
-                            ].tolist()
-                        )
-                        bt.logging.info(current_model_weights_sample)
-
-                        bt.logging.info("Model Gradients Before Clipping")
-                        # Copy gradients
-                        gradients = tuple(
-                            (
-                                param.grad.detach().cpu().clone()
-                                if param.grad is not None
-                                else torch.zeros_like(param)
-                            )
-                            for param in self.model.parameters()
-                        )
-                        bt.logging.info(gradients[-1][-10:].tolist())
-
-                        bt.logging.info("Clipping Grads")
-                        torch.nn.utils.clip_grad_norm_(self.model.parameters(), 1.0)
-
-                        bt.logging.info(
-                            "Model Gradients After Clipping Before Optimizer Step"
-                        )
-                        # Copy gradients
-                        gradients = tuple(
-                            (
-                                param.grad.detach().cpu().clone()
-                                if param.grad is not None
-                                else torch.zeros_like(param)
-                            )
-                            for param in self.model.parameters()
-                        )
-                        bt.logging.info(gradients[-1][-10:].tolist())
-
-                        bt.logging.info(
-                            f"Updating Optimizer Learning Rate To: {self.learning_rate}"
-                        )
-                        for param_group in self.opt.param_groups:
-                            param_group["lr"] = self.learning_rate
-
-                        # Update model parameters using averaged gradients
-                        bt.logging.info("Performing Optimizer Step")
-                        self.opt.step()
-
-                        # Reset gradient buffers
-                        self.grad_averager.reset_accumulated_grads_()
-
-                    # Log Model Weight After Optimizer Step
-                    bt.logging.info("Model Weights After Optimizer Step")
-                    new_model_weights_sample = copy.copy(
-                        [layer for layer in self.model.parameters()][-2][-10:].tolist()
-                    )
-                    bt.logging.info(new_model_weights_sample)
-
-                    if new_model_weights_sample == current_model_weights_sample:
-                        bt.logging.info(
-                            "Averaging Failed. Model Weights Haven't Changed. Loading Latest Model State."
-                        )
-                        failed_gradient_all_reduce = True
-                        load_state_from_peer(self, epoch=self.local_progress.epoch + 1)
-
-                    elif sum(np.isnan(new_model_weights_sample)) > 1:
-                        bt.logging.info(
-                            "Averaging Failed. Model Weights Corrupted With NaNs After Running The Optimizer Step. Loading Latest Model State."
-                        )
-                        failed_gradient_all_reduce = True
-                        state_loaded = load_state_from_peer(
-                            self, epoch=self.local_progress.epoch + 1
-                        )
-                        if not state_loaded:
-                            state_loaded = load_state_from_peer(
-                                self, epoch=self.local_progress.epoch
-                            )
-
-                    else:
-                        # Update local progress
-                        self.local_progress.epoch += 1
-                        self.local_progress.samples_accumulated = 0
-
-                        # Push to HF Hub if the current validator is the first to update
-                        refs = list_repo_refs(
-                            self.config.neuron.model_name, repo_type="model"
-                        )
-                        tag_name = (
-                            max([int(tag.name) for tag in refs.tags])
-                            if refs.tags
-                            else None
-                        )
-                        bt.logging.info(f"Old Model Tag {tag_name}")
-                        if (
-                            tag_name is not None
-                        ) and tag_name < self.local_progress.epoch:
-                            attempt = 0
-                            while attempt < self.model_upload_retry_limit:
-                                try:
-                                    bt.logging.info(
-                                        "Pushing New Model Weights To HF Hub."
-                                    )
-                                    self.model.push_to_hub(
-                                        self.config.neuron.model_name,
-                                        commit_message=f"Epoch {self.local_progress.epoch}",
-                                    )
-                                    create_tag(
-                                        self.config.neuron.model_name,
-                                        repo_type="model",
-                                        tag=str(self.local_progress.epoch),
-                                        tag_message=f"Epoch {self.local_progress.epoch}",
-                                    )
-                                    refs = list_repo_refs(
-                                        self.config.neuron.model_name, repo_type="model"
-                                    )
-                                    tag_name = max([int(tag.name) for tag in refs.tags])
-                                    bt.logging.info(f"New Model Tag {tag_name}")
-                                    break
-
-                                except HfHubHTTPError:
-                                    bt.logging.info(
-                                        f"Model With Tag {tag_name} Already Uploaded to HF Hub. Loading That Model."
-                                    )
-                                    state_loaded = load_state_from_peer(
-                                        self, epoch=tag_name
-                                    )
-                                    if state_loaded:
-                                        break
-                                except Exception as e:
-                                    attempt += 1
-                                    bt.logging.warning(
-                                        f"Failed To Upload Model To HF hub, Retrying. Attempt {attempt}/{self.model_upload_retry_limit}."
-                                    )
-                                    if attempt < self.model_upload_retry_limit:
-                                        # Wait before the next retry
-                                        time.sleep(self.model_upload_retry_delay)
-                                    else:
-                                        bt.logging.error(
-                                            "Maximum Retry Limit Reached. Unable To Upload Model To HF Hub."
-                                        )
-                                        raise
-
-                else:
-                    bt.logging.info("Averaging Failed. Loading Latest Model State.")
-                    failed_gradient_all_reduce = True
-                    load_state_from_peer(self)
-
-                if failed_gradient_all_reduce:
-                    gradient_averaging_step.cancel()
-                    bt.logging.info("Gradient Step Cancelled")
-
-            # Process the Train query responses
-            else:
-<<<<<<< HEAD
                 bt.logging.info("Averaging Failed. Loading Latest Model State.")
                 failed_gradient_all_reduce = True
                 gradient_averaging_step.cancel()
@@ -471,50 +329,38 @@
                 bt.logging.info("Optimizer Gradients Zeroed")
 
             self.step_scheduled = False
+
         # Process the Train query responses
         else:
             bt.logging.info(
                 "Received Responses: "
                 + str(
-=======
-                bt.logging.info(
-                    "Received Responses: "
-                    + str(
-                        [
-                            {
-                                "Loss": response.loss,
-                                "Dataset Indices": (
-                                    min(response.dataset_indices),
-                                    max(response.dataset_indices),
-                                ),
-                                "IP": self.metagraph.axons[uid].ip,
-                                "Port": self.metagraph.axons[uid].port,
-                                "Hotkey": self.metagraph.axons[uid].hotkey,
-                            }
-                            for response, uid in zip(responses[0], self.miner_uids)
-                            if response.dendrite.status_code == 200
-                            and (response.dataset_indices is not None)
-                        ]
-                    )
-                )
-                self.average_loss = np.array(
->>>>>>> 9c9dc6d8
                     [
-                        response.loss
+                        {
+                            "Loss": response.loss,
+                            "Dataset Indices": (
+                                min(response.dataset_indices),
+                                max(response.dataset_indices),
+                            ),
+                            "IP": self.metagraph.axons[uid].ip,
+                            "Port": self.metagraph.axons[uid].port,
+                            "Hotkey": self.metagraph.axons[uid].hotkey,
+                        }
                         for response, uid in zip(responses[0], self.miner_uids)
                         if response.dendrite.status_code == 200
                         and (response.dataset_indices is not None)
                     ]
-                ).mean()
-                bt.logging.info(f"Current Average Miner Loss: {self.average_loss}")
-
-    else:
-        bt.logging.info(
-            f"Waiting {self.all_reduce_timeout + 30} seconds whilst master UID completes all reduce."
-        )
-        time.sleep(self.all_reduce_timeout + 30)
-        self.miner_uids = []
-        responses = [[]]
+                )
+            )
+            self.average_loss = np.array(
+                [
+                    response.loss
+                    for response, uid in zip(responses[0], self.miner_uids)
+                    if response.dendrite.status_code == 200
+                    and (response.dataset_indices is not None)
+                ]
+            ).mean()
+            bt.logging.info(f"Current Average Miner Loss: {self.average_loss}")
 
     rewards = await get_rewards(
         self, uids=self.miner_uids, responses=responses, all_reduce=all_reduce, failed_senders=failed_senders
